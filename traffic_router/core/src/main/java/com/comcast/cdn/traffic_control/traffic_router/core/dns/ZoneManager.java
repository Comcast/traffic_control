/*
 * Copyright 2015 Comcast Cable Communications Management, LLC
 *
 * Licensed under the Apache License, Version 2.0 (the "License");
 * you may not use this file except in compliance with the License.
 * You may obtain a copy of the License at
 *
 *     http://www.apache.org/licenses/LICENSE-2.0
 *
 * Unless required by applicable law or agreed to in writing, software
 * distributed under the License is distributed on an "AS IS" BASIS,
 * WITHOUT WARRANTIES OR CONDITIONS OF ANY KIND, either express or implied.
 * See the License for the specific language governing permissions and
 * limitations under the License.
 */

package com.comcast.cdn.traffic_control.traffic_router.core.dns;

import java.io.File;
import java.io.FileWriter;
import java.io.IOException;
import java.net.Inet6Address;
import java.net.InetAddress;
import java.net.UnknownHostException;
import java.security.GeneralSecurityException;
import java.security.NoSuchAlgorithmException;
import java.util.ArrayList;
import java.util.Collections;
import java.util.HashMap;
import java.util.HashSet;
import java.util.Iterator;
import java.util.List;
import java.util.Map;
import java.util.Set;
import java.util.concurrent.Callable;
import java.util.concurrent.ExecutionException;
import java.util.concurrent.ExecutorService;
import java.util.concurrent.Executors;
import java.util.concurrent.ScheduledExecutorService;
import java.util.concurrent.TimeUnit;

import org.apache.commons.io.IOUtils;
import org.apache.log4j.Logger;
import org.json.JSONArray;
import org.json.JSONException;
import org.json.JSONObject;
import org.xbill.DNS.AAAARecord;
import org.xbill.DNS.ARecord;
import org.xbill.DNS.CNAMERecord;
import org.xbill.DNS.DClass;
import org.xbill.DNS.NSRecord;
import org.xbill.DNS.Name;
import org.xbill.DNS.RRset;
import org.xbill.DNS.Record;
import org.xbill.DNS.SOARecord;
import org.xbill.DNS.SetResponse;
import org.xbill.DNS.TextParseException;
import org.xbill.DNS.Type;
import org.xbill.DNS.Zone;

import com.comcast.cdn.traffic_control.traffic_router.core.cache.Cache;
import com.comcast.cdn.traffic_control.traffic_router.core.cache.Cache.DeliveryServiceReference;
import com.comcast.cdn.traffic_control.traffic_router.core.cache.CacheLocation;
import com.comcast.cdn.traffic_control.traffic_router.core.cache.CacheRegister;
import com.comcast.cdn.traffic_control.traffic_router.core.cache.InetRecord;
import com.comcast.cdn.traffic_control.traffic_router.core.cache.Resolver;
import com.comcast.cdn.traffic_control.traffic_router.core.ds.DeliveryService;
import com.comcast.cdn.traffic_control.traffic_router.core.request.DNSRequest;
import com.comcast.cdn.traffic_control.traffic_router.core.router.DNSRouteResult;
import com.comcast.cdn.traffic_control.traffic_router.core.router.StatTracker;
import com.comcast.cdn.traffic_control.traffic_router.core.router.StatTracker.Track;
import com.comcast.cdn.traffic_control.traffic_router.core.router.TrafficRouter;
import com.comcast.cdn.traffic_control.traffic_router.core.util.TrafficOpsUtils;
import com.google.common.cache.CacheBuilder;
import com.google.common.cache.CacheBuilderSpec;
import com.google.common.cache.CacheLoader;
import com.google.common.cache.CacheStats;
import com.google.common.cache.LoadingCache;
import com.google.common.util.concurrent.ListenableFuture;
import com.google.common.util.concurrent.ListenableFutureTask;

public class ZoneManager extends Resolver {
	private static final Logger LOGGER = Logger.getLogger(ZoneManager.class);

	private final TrafficRouter trafficRouter;
	private static String dnsRoutingName;
	private static String httpRoutingName;
	private static LoadingCache<ZoneKey, Zone> dynamicZoneCache = null;
	private static LoadingCache<ZoneKey, Zone> zoneCache = null;
	private static ScheduledExecutorService zoneMaintenanceExecutor = null;
	private static ExecutorService zoneExecutor = null;
	private static final int DEFAULT_PRIMER_LIMIT = 500;
	private final StatTracker statTracker;

	private static File zoneDirectory;
	private static SignatureManager signatureManager;

	private static Name topLevelDomain;
	private static final String AAAA = "AAAA";

	protected static enum ZoneCacheType {
		DYNAMIC, STATIC
	}

	public ZoneManager(final TrafficRouter tr, final StatTracker statTracker, final TrafficOpsUtils trafficOpsUtils) throws IOException {
		initTopLevelDomain(tr.getCacheRegister());
		initSignatureManager(tr.getCacheRegister(), trafficOpsUtils);
		initZoneCache(tr);
		this.trafficRouter = tr;
		this.statTracker = statTracker;
	}

	public static void destroy() {
		zoneMaintenanceExecutor.shutdownNow();
		zoneExecutor.shutdownNow();
		signatureManager.destroy();
	}

	protected void rebuildZoneCache() {
		initZoneCache(trafficRouter);
	}

	@SuppressWarnings("PMD.UseStringBufferForStringAppends")
	private static void initTopLevelDomain(final CacheRegister data) throws TextParseException {
		String tld = data.getConfig().optString("domain_name");

		if (!tld.endsWith(".")) {
			tld = tld + ".";
		}

		setTopLevelDomain(new Name(tld));
	}

	private void initSignatureManager(final CacheRegister cacheRegister, final TrafficOpsUtils trafficOpsUtils) {
		final SignatureManager sm = new SignatureManager(this, cacheRegister, trafficOpsUtils);
		ZoneManager.signatureManager = sm;
	}

	protected static void initZoneCache(final TrafficRouter tr) {
		synchronized(ZoneManager.class) {
			final CacheRegister cacheRegister = tr.getCacheRegister();
			final JSONObject config = cacheRegister.getConfig();

			int poolSize = 1;
			final double scale = config.optDouble("zonemanager.threadpool.scale", 0.75);
			final int cores = Runtime.getRuntime().availableProcessors();

			if (cores > 2) {
				final Double s = Math.floor((double) cores * scale);

				if (s.intValue() > 1) {
					poolSize = s.intValue();
				}
			}

			final ExecutorService initExecutor = Executors.newFixedThreadPool(poolSize);

			final ExecutorService ze = Executors.newFixedThreadPool(poolSize);
			final ScheduledExecutorService me = Executors.newScheduledThreadPool(2); // 2 threads, one for static, one for dynamic, threads to refresh zones
			final int maintenanceInterval = config.optInt("zonemanager.cache.maintenance.interval", 300); // default 5 minutes
			final String dspec = "expireAfterAccess=" + config.optString("zonemanager.dynamic.response.expiration", "300s"); // default to 5 minutes

			final LoadingCache<ZoneKey, Zone> dzc = createZoneCache(ZoneCacheType.DYNAMIC, CacheBuilderSpec.parse(dspec));
			final LoadingCache<ZoneKey, Zone> zc = createZoneCache(ZoneCacheType.STATIC);

			initZoneDirectory();

			try {
				LOGGER.info("Generating zone data");
				generateZones(tr, zc, dzc, initExecutor);
				initExecutor.shutdown();
				initExecutor.awaitTermination(5, TimeUnit.MINUTES);
				LOGGER.info("Zone generation complete");
			} catch (final InterruptedException ex) {
				LOGGER.warn("Initialization of zone data exceeded time limit of 5 minutes; continuing", ex);
			} catch (IOException ex) {
				LOGGER.fatal("Caught fatal exception while generating zone data!", ex);
			}

			me.scheduleWithFixedDelay(getMaintenanceRunnable(dzc, ZoneCacheType.DYNAMIC, maintenanceInterval), 0, maintenanceInterval, TimeUnit.SECONDS);
			me.scheduleWithFixedDelay(getMaintenanceRunnable(zc, ZoneCacheType.STATIC, maintenanceInterval), 0, maintenanceInterval, TimeUnit.SECONDS);

			final ExecutorService tze = ZoneManager.zoneExecutor;
			final ScheduledExecutorService tme = ZoneManager.zoneMaintenanceExecutor;
			final LoadingCache<ZoneKey, Zone> tzc = ZoneManager.zoneCache;
			final LoadingCache<ZoneKey, Zone> tdzc = ZoneManager.dynamicZoneCache;

			ZoneManager.zoneExecutor = ze;
			ZoneManager.zoneMaintenanceExecutor = me;
			ZoneManager.dynamicZoneCache = dzc;
			ZoneManager.zoneCache = zc;

			if (tze != null) {
				tze.shutdownNow();
			}

			if (tme != null) {
				tme.shutdownNow();
			}

			if (tzc != null) {
				tzc.invalidateAll();
			}

			if (tdzc != null) {
				tdzc.invalidateAll();
			}
		}
	}

	private static Runnable getMaintenanceRunnable(final LoadingCache<ZoneKey, Zone> cache, final ZoneCacheType type, final int refreshInterval) {
		return new Runnable() {
			public void run() {
				cache.cleanUp();

				for (final ZoneKey zoneKey : cache.asMap().keySet()) {
					try {
						if (signatureManager.needsRefresh(type, zoneKey, refreshInterval)) {
							cache.refresh(zoneKey);
						}
					} catch (RuntimeException ex) {
						LOGGER.fatal("RuntimeException caught on " + zoneKey.getClass().getSimpleName() + " for " + zoneKey.getName(), ex);
					}
				}
			}
		};
	}

	private static void initZoneDirectory() {
		synchronized(LOGGER) {
			if (zoneDirectory.exists()) {
				for (final String entry : zoneDirectory.list()) {
					final File zone = new File(zoneDirectory.getPath(), entry);
					zone.delete();
				}

				final boolean deleted = zoneDirectory.delete();

				if (!deleted) {
					LOGGER.warn("Unable to delete " + zoneDirectory);
				}
			}

			zoneDirectory.mkdir();
		}
	}

	private static void writeZone(final Zone zone) throws IOException {
		synchronized(LOGGER) {
<<<<<<< HEAD
			final File zoneFile = new File(getZoneDirectory(), zone.getOrigin().toString());
			LOGGER.info("writing: " + zoneFile.getAbsolutePath());

			final FileWriter w = new FileWriter(zoneFile);
			IOUtils.write(zone.toMasterFile(), w);
=======
			final File zoneDirectory = new File(getZoneDirectory());

			if (!zoneDirectory.exists() && !zoneDirectory.mkdirs()) {
				LOGGER.error(zoneDirectory.getAbsolutePath() + " directory does not exist and cannot be created!");
			}

			final String fileName = getZoneDirectory() + "/" + zone.getOrigin().toString();
			LOGGER.info("writing: " + fileName);
			final String file = zone.toMasterFile();
			final FileWriter w = new FileWriter(fileName);
			IOUtils.write(file, w);
>>>>>>> 4a86929a
			w.flush();
			w.close();
		}
	}

	public StatTracker getStatTracker() {
		return statTracker;
	}

	private static LoadingCache<ZoneKey, Zone> createZoneCache(final ZoneCacheType cacheType) {
		return createZoneCache(cacheType, CacheBuilderSpec.parse(""));
	}

	private static LoadingCache<ZoneKey, Zone> createZoneCache(final ZoneCacheType cacheType, final CacheBuilderSpec spec) {
		return CacheBuilder.from(spec).recordStats().build(
			new CacheLoader<ZoneKey, Zone>() {
				final boolean writeZone = (cacheType == ZoneCacheType.STATIC) ? true : false;

				public Zone load(final ZoneKey zoneKey) throws IOException, GeneralSecurityException {
					LOGGER.debug("loading " + cacheType +  " " + zoneKey.getClass().getSimpleName() + " " + zoneKey.getName());
					return loadZone(zoneKey, writeZone);
				}

				public ListenableFuture<Zone> reload(final ZoneKey zoneKey, final Zone prevZone) throws IOException, GeneralSecurityException {
					final ListenableFutureTask<Zone> zoneTask = ListenableFutureTask.create(new Callable<Zone>() {
						public Zone call() throws IOException, GeneralSecurityException {
							return loadZone(zoneKey, writeZone);
						}
					});

					zoneExecutor.execute(zoneTask);

					return zoneTask;
				}
			}
		);
	}

	public static Zone loadZone(final ZoneKey zoneKey, final boolean writeZone) throws IOException, GeneralSecurityException {
		LOGGER.debug("Attempting to load " + zoneKey.getName());
		final Name name = zoneKey.getName();
		List<Record> records = zoneKey.getRecords();
		zoneKey.updateTimestamp();

		if (zoneKey instanceof SignedZoneKey) {
			records = signatureManager.signZone(name, records, (SignedZoneKey) zoneKey);
		}

		final Zone zone = new Zone(name, records.toArray(new Record[records.size()]));

		if (writeZone) {
			writeZone(zone);
		}

		return zone;
	}

	private static void generateZones(final TrafficRouter tr, final LoadingCache<ZoneKey, Zone> zc, final LoadingCache<ZoneKey, Zone> dzc, final ExecutorService initExecutor) throws IOException {
		final CacheRegister data = tr.getCacheRegister();
		final Map<String, List<Record>> zoneMap = new HashMap<String, List<Record>>();
		final Map<String, DeliveryService> dsMap = new HashMap<String, DeliveryService>();
		final String tld = getTopLevelDomain().toString(true); // Name.toString(true) - omit the trailing dot

		for (final DeliveryService ds : data.getDeliveryServices().values()) {
			final JSONArray domains = ds.getDomains();

			if (domains == null) {
				continue;
			}

			for (int j = 0; j < domains.length(); j++) {
				String domain = domains.optString(j);

				if (domain.endsWith("+")) {
					domain = domain.replaceAll("\\+\\z", ".") + tld;
				}

				if (domain.endsWith(tld)) {
					dsMap.put(domain, ds);
				}
			}
		}

		final Map<String, List<Record>> superDomains = populateZoneMap(zoneMap, dsMap, data);
		final List<Record> superRecords = fillZones(zoneMap, dsMap, tr, zc, dzc, initExecutor);
		final List<Record> upstreamRecords = fillZones(superDomains, dsMap, tr, superRecords, zc, dzc, initExecutor);

		for (final Record record : upstreamRecords) {
			if (record.getType() == Type.DS) {
				LOGGER.info("Publish this DS record in the parent zone: " + record);
			}
		}
	}

	private static List<Record> fillZones(final Map<String, List<Record>> zoneMap, final Map<String, DeliveryService> dsMap, final TrafficRouter tr, final LoadingCache<ZoneKey, Zone> zc, final LoadingCache<ZoneKey, Zone> dzc, final ExecutorService initExecutor)
			throws IOException {
		return fillZones(zoneMap, dsMap, tr, null, zc, dzc, initExecutor);
	}

	private static List<Record> fillZones(final Map<String, List<Record>> zoneMap, final Map<String, DeliveryService> dsMap, final TrafficRouter tr, final List<Record> superRecords, final LoadingCache<ZoneKey, Zone> zc, final LoadingCache<ZoneKey, Zone> dzc, final ExecutorService initExecutor)
			throws IOException {
		final String hostname = InetAddress.getLocalHost().getHostName().replaceAll("\\..*", "");

		final List<Record> records = new ArrayList<Record>();

		for (final String domain : zoneMap.keySet()) {
			if (superRecords != null && !superRecords.isEmpty()) {
				zoneMap.get(domain).addAll(superRecords);
			}

			records.addAll(createZone(domain, zoneMap, dsMap, tr, zc, dzc, initExecutor, hostname));
		}

		return records;
	}

	@SuppressWarnings("PMD.CyclomaticComplexity")
	private static List<Record> createZone(final String domain, final Map<String, List<Record>> zoneMap, final Map<String, DeliveryService> dsMap, 
			final TrafficRouter tr, final LoadingCache<ZoneKey, Zone> zc, final LoadingCache<ZoneKey, Zone> dzc, final ExecutorService initExecutor, final String hostname) throws IOException {
		final DeliveryService ds = dsMap.get(domain);
		final CacheRegister data = tr.getCacheRegister();
		final JSONObject trafficRouters = data.getTrafficRouters();
		final JSONObject config = data.getConfig();

		JSONObject ttl = null;
		JSONObject soa = null;

		if (ds != null) {
			ttl = ds.getTtls();
			soa = ds.getSoa();
		} else {
			ttl = config.optJSONObject("ttls");
			soa = config.optJSONObject("soa");
		}

		final Name name = newName(domain);
		final List<Record> list = zoneMap.get(domain);
		final Name admin = newName(ZoneUtils.getAdminString(soa, "admin", "traffic_ops", domain));
		list.add(new SOARecord(name, DClass.IN, 
				ZoneUtils.getLong(ttl, "SOA", 86400), getGlueName(ds, trafficRouters.optJSONObject(hostname), name, hostname), admin,
				ZoneUtils.getLong(soa, "serial", ZoneUtils.getSerial(data.getStats())), 
				ZoneUtils.getLong(soa, "refresh", 28800), 
				ZoneUtils.getLong(soa, "retry", 7200), 
				ZoneUtils.getLong(soa, "expire", 604800), 
				ZoneUtils.getLong(soa, "minimum", 60)));
		addTrafficRouters(list, trafficRouters, name, ttl, domain, ds);
		addStaticDnsEntries(list, ds, domain);

		final List<Record> records = new ArrayList<Record>();

		try {
			final long maxTTL = ZoneUtils.getMaximumTTL(list);
			records.addAll(signatureManager.generateDSRecords(name, maxTTL));
			list.addAll(signatureManager.generateDNSKEYRecords(name, maxTTL));
			initExecutor.execute(new Runnable() {
				@Override
				public void run() {
					try {
						final Zone zone = zc.get(signatureManager.generateZoneKey(name, list)); // cause the zone to be loaded into the new cache
						final boolean primeDynCache = config.optBoolean("dynamic.cache.primer.enabled", true);
						final int primerLimit = config.optInt("dynamic.cache.primer.limit", DEFAULT_PRIMER_LIMIT);

						// prime the dynamic zone cache
						if (primeDynCache && ds != null && ds.isDns()) {
							final DNSRequest request = new DNSRequest();
							final Name edgeName = newName(getDnsRoutingName(), domain);
							request.setHostname(edgeName.toString(true)); // Name.toString(true) - omit the trailing dot

							for (final CacheLocation cacheLocation : data.getCacheLocations()) {
								final List<Cache> caches = tr.selectCachesByCZ(ds, cacheLocation);

								if (caches == null) {
									continue;
								}

								// calculate number of permutations if maxDnsIpsForLocation > 0 and we're not using consistent DNS routing
								int p = 1;

								if (ds.getMaxDnsIps() > 0 && !tr.isConsistentDNSRouting() && caches.size() > ds.getMaxDnsIps()) {
									for (int c = caches.size(); c > (caches.size() - ds.getMaxDnsIps()); c--) {
										p *= c;
									}
								}

								final Set<List<InetRecord>> pset = new HashSet<List<InetRecord>>();

								for (int i = 0; i < primerLimit; i++) {
									final List<InetRecord> records = tr.inetRecordsFromCaches(ds, caches, request);

									if (!pset.contains(records)) {
										fillDynamicZone(dzc, zone, edgeName, records, signatureManager.isDnssecEnabled());
										pset.add(records);
										LOGGER.debug("Primed " + ds.getId() + " @ " + cacheLocation.getId() + "; permutation " + pset.size() + "/" + p);
									}

									if (pset.size() == p) {
										break;
									}
								}
							}
						}
					} catch (ExecutionException ex) {
						LOGGER.fatal("Unable to load zone into cache: " + ex.getMessage(), ex);
					} catch (TextParseException ex) { // only occurs due to newName above
						LOGGER.fatal("Unable to prime dynamic zone " + domain, ex);
					}
				}
			});
		} catch (NoSuchAlgorithmException ex) {
			LOGGER.fatal("Unable to create zone: " + ex.getMessage(), ex);
		}

		return records;
	}

	private static void addStaticDnsEntries(final List<Record> list, final DeliveryService ds, final String domain)
			throws TextParseException, UnknownHostException {
		if (ds != null && ds.getStaticDnsEntries() != null) {
			final JSONArray entryList = ds.getStaticDnsEntries();

			for (int j = 0; j < entryList.length(); j++) {
				try {
					final JSONObject staticEntry = entryList.getJSONObject(j);
					final String type = staticEntry.getString("type").toUpperCase();
					final String jsName = staticEntry.getString("name");
					final String value = staticEntry.getString("value");
					final Name name = newName(jsName, domain);
					long ttl = staticEntry.optInt("ttl");

					if (ttl == 0) {
						ttl = ZoneUtils.getLong(ds.getTtls(), type, 60);
					}

					if ("A".equals(type)) {
						list.add(new ARecord(name, DClass.IN, ttl, InetAddress.getByName(value)));
					} else if (AAAA.equals(type)) {
						list.add(new AAAARecord(name, DClass.IN, ttl, InetAddress.getByName(value)));
					} else if ("CNAME".equals(type)) {
						list.add(new CNAMERecord(name, DClass.IN, ttl, new Name(value)));
					}
				} catch (JSONException e) {
					LOGGER.error(e);
				}
			}
		}
	}

	@SuppressWarnings("PMD.CyclomaticComplexity")
	private static void addTrafficRouters(final List<Record> list, final JSONObject trafficRouters, final Name name, 
			final JSONObject ttl, final String domain, final DeliveryService ds) 
					throws TextParseException, UnknownHostException {
		final boolean ip6RoutingEnabled = (ds == null || (ds != null && ds.isIp6RoutingEnabled())) ? true : false;

		for (final String key : JSONObject.getNames(trafficRouters)) {
			final JSONObject trJo = trafficRouters.optJSONObject(key);

			if(trJo.has("status") && "OFFLINE".equals(trJo.optString("status"))) {
				// if "status": "OFFLINE"
				continue;
			}

			final Name trName = newName(key, domain);

			String ip6 = trJo.optString("ip6");
			list.add(new NSRecord(name, DClass.IN, ZoneUtils.getLong(ttl, "NS", 60), getGlueName(ds, trJo, name, key)));
			list.add(new ARecord(trName,
					DClass.IN, ZoneUtils.getLong(ttl, "A", 60), 
					InetAddress.getByName(trJo.optString("ip"))));

			if (ip6 != null && !ip6.isEmpty() && ip6RoutingEnabled) {
				ip6 = ip6.replaceAll("/.*", "");
				list.add(new AAAARecord(trName,
						DClass.IN,
						ZoneUtils.getLong(ttl, AAAA, 60),
						Inet6Address.getByName(ip6)));
			}

			if (ds != null && !ds.isDns()) {
				addHttpRoutingRecords(list, domain, trJo, ttl, ip6RoutingEnabled);
			}
		}
	}

	private static void addHttpRoutingRecords(final List<Record> list, final String domain, final JSONObject trJo, final JSONObject ttl, final boolean addTrafficRoutersAAAA) 
					throws TextParseException, UnknownHostException {
		final Name trName = newName(getHttpRoutingName(), domain);
		list.add(new ARecord(trName,
				DClass.IN,
				ZoneUtils.getLong(ttl, "A", 60),
				InetAddress.getByName(trJo.optString("ip"))));
		String ip6 = trJo.optString("ip6");
		if (addTrafficRoutersAAAA && ip6 != null && !ip6.isEmpty()) {
			ip6 = ip6.replaceAll("/.*", "");
			list.add(new AAAARecord(trName,
					DClass.IN,
					ZoneUtils.getLong(ttl, AAAA, 60),
					Inet6Address.getByName(ip6)));
		}
	}

	private static Name newName(final String hostname, final String domain) throws TextParseException {
		return newName(hostname + "." + domain);
	}

	private static Name newName(final String fqdn) throws TextParseException {
		if (fqdn.endsWith(".")) {
			return new Name(fqdn);
		} else {
			return new Name(fqdn + ".");
		}
	}

	private static Name getGlueName(final DeliveryService ds, final JSONObject trJo, final Name name, final String trName) throws TextParseException {
		if (ds == null && trJo != null && trJo.has("fqdn") && trJo.optString("fqdn") != null) {
			return newName(trJo.optString("fqdn"));
		} else {
			final Name superDomain = new Name(new Name(name.toString(true)), 1);
			return newName(trName, superDomain.toString());
		}
	}

	@SuppressWarnings("PMD.CyclomaticComplexity")
	private static final Map<String, List<Record>> populateZoneMap(final Map<String, List<Record>> zoneMap,
			final Map<String, DeliveryService> dsMap, final CacheRegister data) throws IOException {
		final Map<String, List<Record>> superDomains = new HashMap<String, List<Record>>();

		for (final String domain : dsMap.keySet()) {
			zoneMap.put(domain, new ArrayList<Record>());
		}

		for (final Cache c : data.getCacheMap().values()) {
			for (final DeliveryServiceReference dsr : c.getDeliveryServices()) {
				final DeliveryService ds = data.getDeliveryService(dsr.getDeliveryServiceId());
				final String fqdn = dsr.getFqdn();
				final String[] parts = fqdn.split("\\.", 2);
				final String host = parts[0];
				final String domain = parts[1];

				dsMap.put(domain, ds);
				List<Record> zholder = zoneMap.get(domain);

				if (zholder == null) {
					zholder = new ArrayList<Record>();
					zoneMap.put(domain, zholder);
				}

				final String superdomain = domain.split("\\.", 2)[1];

				if (!superDomains.containsKey(superdomain)) {
					superDomains.put(superdomain, new ArrayList<Record>());
				}

				if (host.equalsIgnoreCase(getDnsRoutingName())) {
					continue;
				}

				final Name name = newName(fqdn);
				final JSONObject ttl = ds.getTtls();

				try {
					zholder.add(new ARecord(name,
						DClass.IN,
						ZoneUtils.getLong(ttl, "A", 60),
						c.getIp4()));
				} catch (IllegalArgumentException e) {
					LOGGER.warn(e + " : " + c.getIp4());
				}

				final InetAddress ip6 = c.getIp6();

				if (ip6 != null && ds != null && ds.isIp6RoutingEnabled()) {
					zholder.add(new AAAARecord(name,
							DClass.IN,
							ZoneUtils.getLong(ttl, AAAA, 60),
							ip6));
				}
			}
		}

		return superDomains;
	}

	/**
	 * Gets trafficRouter.
	 * 
	 * @return the trafficRouter
	 */
	public TrafficRouter getTrafficRouter() {
		return trafficRouter;
	}

	/**
	 * Attempts to find a {@link Zone} that would contain the specified {@link Name}.
	 * 
	 * @param name
	 *            the Name to use to attempt to find the Zone
	 * @return the Zone to use to resolve the specified Name
	 */
	public Zone getZone(final Name name) {
		return getZone(name, 0);
	}

	/**
	 * Attempts to find a {@link Zone} that would contain the specified {@link Name}.
	 *
	 * @param name
	 *            the Name to use to attempt to find the Zone
	 * @param qtype
	 *            the Type to use to control Zone ordering
	 * @return the Zone to use to resolve the specified Name
	 */
	public Zone getZone(final Name name, final int qtype) {
		Zone result = null;
		final Map<ZoneKey, Zone> zoneMap = zoneCache.asMap();
		final List<ZoneKey> sorted = new ArrayList<ZoneKey>(zoneMap.keySet());

		Collections.sort(sorted);

		// put the superDomains at the beginning of the list so we look there first for DS records
		if (qtype == Type.DS) {
			Collections.reverse(sorted);
		}

		for (final ZoneKey key : sorted) {
			final Zone zone = zoneMap.get(key);
			final Name origin = zone.getOrigin();

			if (name.subdomain(origin)) {
				result = zone;
				break;
			}
		}

		return result;
	}

	/**
	 * Creates a dynamic zone that serves a set of A and AAAA records for the specified {@link Name}
	 * .
	 * 
	 * @param staticZone
	 *            The Zone that would normally serve this request
	 * @param name
	 *            the Name that is being requested
	 * @param clientAddress
	 *            the IP address of the requestor
	 * @param dnssecRequest
	 *            whether the client requested DNSSEC
	 * @return the new Zone to serve the request or null if the static Zone should be used
	 */
	private Zone createDynamicZone(final Zone staticZone, final Name name, final int qtype, final InetAddress clientAddress, final boolean dnssecRequest, final DNSAccessRecord.Builder builder) {
		if (clientAddress==null) {
			return staticZone;
		}

		final DNSRequest request = new DNSRequest();
		request.setClientIP(clientAddress.getHostAddress());
		request.setHostname(name.relativize(Name.root).toString());
		request.setQtype(qtype);
		final Track track = StatTracker.getTrack();

		try {
			final DNSRouteResult result = trafficRouter.route(request, track);

			if (result != null) {
				return fillDynamicZone(dynamicZoneCache, staticZone, name, result.getAddresses(), dnssecRequest);
			} else {
				return null;
			}
		} catch (final Exception e) {
			LOGGER.error(e.getMessage(), e);
		} finally {
			builder.resultType(track.getResult());
			builder.resultLocation(track.getResultLocation());
			statTracker.saveTrack(track);
		}

		return null;
	}

	private static Zone fillDynamicZone(final LoadingCache<ZoneKey, Zone> dzc, final Zone staticZone, final Name name, final List<InetRecord> addresses, final boolean dnssecRequest) {
		if (addresses == null) {
			return null;
		}

		try {
			final List<Record> records = createZoneRecords(staticZone);
			int recordsAdded = 0;

			for (final InetRecord address : addresses) {
				final Record record = createRecord(name, address);

				if (record != null) {
					records.add(record);
					recordsAdded++;
				}
			}

			if (recordsAdded > 0) {
				try {
					final ZoneKey zoneKey = signatureManager.generateDynamicZoneKey(staticZone.getOrigin(), records, dnssecRequest);
					final Zone zone = dzc.get(zoneKey);
					return zone;
				} catch (ExecutionException e) {
					LOGGER.error(e, e);
				}

				return new Zone(staticZone.getOrigin(), records.toArray(new Record[records.size()]));
			}
		} catch (final IOException e) {
			LOGGER.error(e.getMessage(), e);
		}

		return null;
	}

	private static Record createRecord(final Name name, final InetRecord address) throws TextParseException {
		Record record = null;

		if (address.isAlias()) {
			record = new CNAMERecord(name, DClass.IN, address.getTTL(), newName(address.getAlias()));
		} else if (address.isInet4()) { // address instanceof Inet4Address
			record = new ARecord(name, DClass.IN, address.getTTL(), address.getAddress());
		} else if (address.isInet6()) {
			record = new AAAARecord(name, DClass.IN, address.getTTL(), address.getAddress());
		}

		return record;
	}

	private static List<Record> createZoneRecords(final Zone staticZone) throws IOException {
		final List<Record> records = new ArrayList<Record>();
		records.add(staticZone.getSOA());

		@SuppressWarnings("unchecked")
		final Iterator<Record> ns = staticZone.getNS().rrs();

		while (ns.hasNext()) {
			records.add(ns.next());
		}

		return records;
	}

	private List<InetRecord> lookup(final Name qname, final Zone zone, final int type) {
		final List<InetRecord> ipAddresses = new ArrayList<InetRecord>();
		final SetResponse sr = zone.findRecords(qname, type);

		if (sr.isSuccessful()) {
			final RRset[] answers = sr.answers();

			for (final RRset answer : answers) {
				@SuppressWarnings("unchecked")
				final Iterator<Record> it = answer.rrs();

				while (it.hasNext()) {
					final Record r = it.next();

					if (r instanceof ARecord) {
						final ARecord ar = (ARecord)r;
						ipAddresses.add(new InetRecord(ar.getAddress(), ar.getTTL()));
					} else if (r instanceof AAAARecord) {
						final AAAARecord ar = (AAAARecord)r;
						ipAddresses.add(new InetRecord(ar.getAddress(), ar.getTTL()));
					}
				}
			}

			return ipAddresses;
		}

		return null;
	}

	public List<InetRecord> resolve(final String fqdn) {
		try {
			final Name name = new Name(fqdn);
			final Zone zone = getZone(name);
			if (zone == null) {
				LOGGER.error("No zone - Defaulting to system resolver: " + fqdn);
				return super.resolve(fqdn);
			}
			return lookup(name, zone, Type.A);
		} catch (TextParseException e) {
			LOGGER.warn("TextParseException from: " + fqdn, e);
		}

		return null;
	}

	public List<InetRecord> resolve(final String fqdn, final String address, final DNSAccessRecord.Builder builder) throws UnknownHostException {
		try {
			final Name name = new Name(fqdn);
			Zone zone = getZone(name);
			final InetAddress addr = InetAddress.getByName(address);
			final int qtype = (addr instanceof Inet6Address) ? Type.AAAA : Type.A;
			final Zone dynamicZone = createDynamicZone(zone, name, qtype, addr, true, builder);

			if (dynamicZone != null) { 
				zone = dynamicZone; 
			}

			if (zone == null) {
				LOGGER.error("No zone - Defaulting to system resolver: " + fqdn);
				return super.resolve(fqdn);
			}

			return lookup(name, zone, Type.A);
		} catch (TextParseException e) {
			LOGGER.error("TextParseException from: " + fqdn);
		}

		return null;
	}

	public Zone getZone(final Name qname, final int qtype, final InetAddress clientAddress, final boolean isDnssecRequest, final DNSAccessRecord.Builder builder) {
		final Zone zone = getZone(qname, qtype);

		if (zone == null) {
			return null;
		}

		final SetResponse sr = zone.findRecords(qname, qtype);

		if (sr.isSuccessful()) {
			return zone;
		} else if (qname.toString().toLowerCase().matches(getDnsRoutingName() + "\\..*")) {
			final Zone dynamicZone = createDynamicZone(zone, qname, qtype, clientAddress, isDnssecRequest, builder);

			if (dynamicZone != null) {
				return dynamicZone;
			}
		}

		return zone;
	}

	public static File getZoneDirectory() {
		return zoneDirectory;
	}

	public static void setZoneDirectory(final File zoneDirectory) {
		ZoneManager.zoneDirectory = zoneDirectory;
	}

	protected static String getDnsRoutingName() {
		return dnsRoutingName;
	}

	public static void setDnsRoutingName(final String dnsRoutingName) {
		ZoneManager.dnsRoutingName = dnsRoutingName.toLowerCase();
	}

	private static String getHttpRoutingName() {
		return httpRoutingName;
	}

	public static void setHttpRoutingName(final String httpRoutingName) {
		ZoneManager.httpRoutingName = httpRoutingName.toLowerCase();
	}

	protected static Name getTopLevelDomain() {
		return topLevelDomain;
	}

	private static void setTopLevelDomain(final Name topLevelDomain) {
		ZoneManager.topLevelDomain = topLevelDomain;
	}

	public CacheStats getStaticCacheStats() {
		return zoneCache.stats();
	}

	public CacheStats getDynamicCacheStats() {
		return dynamicZoneCache.stats();
	}
}<|MERGE_RESOLUTION|>--- conflicted
+++ resolved
@@ -247,25 +247,16 @@
 
 	private static void writeZone(final Zone zone) throws IOException {
 		synchronized(LOGGER) {
-<<<<<<< HEAD
+			final File zoneDirectory = new File(getZoneDirectory());
+
+			if (!zoneDirectory.exists() && !zoneDirectory.mkdirs()) {
+				LOGGER.error(zoneDirectory.getAbsolutePath() + " directory does not exist and cannot be created!");
+			}
+
 			final File zoneFile = new File(getZoneDirectory(), zone.getOrigin().toString());
 			LOGGER.info("writing: " + zoneFile.getAbsolutePath());
-
 			final FileWriter w = new FileWriter(zoneFile);
 			IOUtils.write(zone.toMasterFile(), w);
-=======
-			final File zoneDirectory = new File(getZoneDirectory());
-
-			if (!zoneDirectory.exists() && !zoneDirectory.mkdirs()) {
-				LOGGER.error(zoneDirectory.getAbsolutePath() + " directory does not exist and cannot be created!");
-			}
-
-			final String fileName = getZoneDirectory() + "/" + zone.getOrigin().toString();
-			LOGGER.info("writing: " + fileName);
-			final String file = zone.toMasterFile();
-			final FileWriter w = new FileWriter(fileName);
-			IOUtils.write(file, w);
->>>>>>> 4a86929a
 			w.flush();
 			w.close();
 		}
