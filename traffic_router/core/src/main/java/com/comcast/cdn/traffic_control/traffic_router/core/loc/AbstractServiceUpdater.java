--- conflicted
+++ resolved
@@ -339,45 +339,6 @@
 				&& (!existingDb.isDirectory() || existingDb.listFiles().length > 0);
 	}
 
-<<<<<<< HEAD
-=======
-	protected File untarFile(final File tarFile) throws IOException {
-		LOGGER.info("[" + getClass().getSimpleName() + "] Untarring file " + tarFile.getAbsolutePath());
-		final String destFolder = tarFile.getParentFile() + File.separator + "location_db";
-		final File dest = new File(destFolder);
-
-		dest.mkdir();
-
-		final TarArchiveInputStream tarIn = new TarArchiveInputStream(new GzipCompressorInputStream(new BufferedInputStream(new FileInputStream(tarFile))));
-		TarArchiveEntry tarEntry = tarIn.getNextTarEntry();
-		while (tarEntry != null) {
-			final File destPath = new File(dest, tarEntry.getName());
-
-			if (tarEntry.isDirectory()) {
-				destPath.mkdirs();
-			} else {
-				destPath.createNewFile();
-				final byte[] buffer = new byte[1024];
-				final BufferedOutputStream bout = new BufferedOutputStream(new FileOutputStream(destPath));
-				int bytesRead = tarIn.read(buffer);
-
-				while ( bytesRead  != -1) {
-					bout.write(buffer, 0, bytesRead);
-					bytesRead = tarIn.read(buffer);
-				}
-
-				bout.close();
-			}
-
-			tarEntry = tarIn.getNextTarEntry();
-		}
-
-		tarIn.close();
-		tarFile.delete();
-		return dest;
-	}
-
->>>>>>> 8f652848
 	protected boolean needsUpdating(final File existingDB) {
 		final long now = System.currentTimeMillis();
 		final long fileTime = existingDB.lastModified();
