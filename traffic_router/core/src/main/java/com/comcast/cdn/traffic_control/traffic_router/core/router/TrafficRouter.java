/*
 * Copyright 2015 Comcast Cable Communications Management, LLC
 *
 * Licensed under the Apache License, Version 2.0 (the "License");
 * you may not use this file except in compliance with the License.
 * You may obtain a copy of the License at
 *
 *     http://www.apache.org/licenses/LICENSE-2.0
 *
 * Unless required by applicable law or agreed to in writing, software
 * distributed under the License is distributed on an "AS IS" BASIS,
 * WITHOUT WARRANTIES OR CONDITIONS OF ANY KIND, either express or implied.
 * See the License for the specific language governing permissions and
 * limitations under the License.
 */

package com.comcast.cdn.traffic_control.traffic_router.core.router;

import java.io.IOException;
import java.net.InetAddress;
import java.net.MalformedURLException;
import java.net.URL;
import java.net.UnknownHostException;
import java.util.ArrayList;
import java.util.Collection;
import java.util.Collections;
import java.util.HashSet;
import java.util.List;
import java.util.Map;
import java.util.Random;
import java.util.Set;
import java.util.SortedMap;
import java.util.TreeMap;

import org.apache.commons.pool.ObjectPool;
import org.apache.log4j.Logger;
import org.json.JSONException;
import org.json.JSONObject;
import org.xbill.DNS.Name;
import org.xbill.DNS.Zone;

import com.comcast.cdn.traffic_control.traffic_router.core.TrafficRouterException;
import com.comcast.cdn.traffic_control.traffic_router.core.cache.Cache;
import com.comcast.cdn.traffic_control.traffic_router.core.cache.CacheLocation;
import com.comcast.cdn.traffic_control.traffic_router.core.cache.CacheRegister;
import com.comcast.cdn.traffic_control.traffic_router.core.cache.InetRecord;
import com.comcast.cdn.traffic_control.traffic_router.core.dns.ZoneManager;
import com.comcast.cdn.traffic_control.traffic_router.core.dns.DNSAccessRecord;
import com.comcast.cdn.traffic_control.traffic_router.core.ds.DeliveryService;
import com.comcast.cdn.traffic_control.traffic_router.core.ds.Dispersion;
import com.comcast.cdn.traffic_control.traffic_router.core.hash.HashFunction;
import com.comcast.cdn.traffic_control.traffic_router.core.loc.FederationRegistry;
import com.comcast.cdn.traffic_control.traffic_router.core.loc.Geolocation;
import com.comcast.cdn.traffic_control.traffic_router.core.loc.GeolocationException;
import com.comcast.cdn.traffic_control.traffic_router.core.loc.GeolocationService;
import com.comcast.cdn.traffic_control.traffic_router.core.loc.NetworkNode;
import com.comcast.cdn.traffic_control.traffic_router.core.loc.NetworkNodeException;
import com.comcast.cdn.traffic_control.traffic_router.core.loc.RegionalGeo;
import com.comcast.cdn.traffic_control.traffic_router.core.loc.RegionalGeoResult;
import com.comcast.cdn.traffic_control.traffic_router.core.loc.RegionalGeoResult.RegionalGeoResultType;
import com.comcast.cdn.traffic_control.traffic_router.core.request.DNSRequest;
import com.comcast.cdn.traffic_control.traffic_router.core.request.HTTPRequest;
import com.comcast.cdn.traffic_control.traffic_router.core.request.Request;
import com.comcast.cdn.traffic_control.traffic_router.core.router.StatTracker.Track;
import com.comcast.cdn.traffic_control.traffic_router.core.router.StatTracker.Track.ResultType;
import com.comcast.cdn.traffic_control.traffic_router.core.router.StatTracker.Track.RouteType;
import com.comcast.cdn.traffic_control.traffic_router.core.util.TrafficOpsUtils;
import com.comcast.cdn.traffic_control.traffic_router.core.util.CidrAddress;
import com.comcast.cdn.traffic_control.traffic_router.core.router.StatTracker.Track.ResultDetails;

public class TrafficRouter {
	public static final Logger LOGGER = Logger.getLogger(TrafficRouter.class);

	private final CacheRegister cacheRegister;
	private final ZoneManager zoneManager;
	private final GeolocationService geolocationService;
	private final GeolocationService geolocationService6;
	private final ObjectPool hashFunctionPool;
	private final FederationRegistry federationRegistry;
	private final boolean consistentDNSRouting;

	private final Random random = new Random(System.nanoTime());
	private Set<String> requestHeaders = new HashSet<String>();

	public TrafficRouter(final CacheRegister cr, 
			final GeolocationService geolocationService, 
			final GeolocationService geolocationService6, 
			final ObjectPool hashFunctionPool,
			final StatTracker statTracker,
			final TrafficOpsUtils trafficOpsUtils,
			final FederationRegistry federationRegistry) throws IOException, JSONException, TrafficRouterException {
		this.cacheRegister = cr;
		this.geolocationService = geolocationService;
		this.geolocationService6 = geolocationService6;
		this.hashFunctionPool = hashFunctionPool;
		this.federationRegistry = federationRegistry;
		this.consistentDNSRouting = cr.getConfig().optBoolean("consistent.dns.routing", false); // previous/default behavior
		this.zoneManager = new ZoneManager(this, statTracker, trafficOpsUtils);
	}

	public ZoneManager getZoneManager() {
		return zoneManager;
	}

	/**
	 * Returns a {@link List} of all of the online {@link Cache}s that support the specified
	 * {@link DeliveryService}. If no online caches are found to support the specified
	 * DeliveryService an empty list is returned.
	 * 
	 * @param ds
	 *            the DeliveryService to check
	 * @return collection of supported caches
	 */
	public List<Cache> getSupportingCaches(final List<Cache> caches, final DeliveryService ds) {
		for(int i = 0; i < caches.size(); i++) {
			final Cache cache = caches.get(i);
			boolean isAvailable = true;
			if(cache.hasAuthority()) {
				isAvailable = cache.isAvailable();
			}
			if (!isAvailable || !cache.hasDeliveryService(ds.getId())) {
				caches.remove(i);
				i--;
			}
		}
		return caches;
	}

	public CacheRegister getCacheRegister() {
		return cacheRegister;
	}
	protected DeliveryService selectDeliveryService(final Request request, final boolean isHttp) {
		if(cacheRegister==null) {
			LOGGER.warn("no caches yet");
			return null;
		}
		final DeliveryService ds = cacheRegister.getDeliveryService(request, isHttp);
		if (LOGGER.isDebugEnabled()) {
			LOGGER.debug("Selected DeliveryService: " + ds);
		}
		return ds;
	}

	boolean setState(final JSONObject states) throws UnknownHostException {
		setCacheStates(states.optJSONObject("caches"));
		setDsStates(states.optJSONObject("deliveryServices"));
		return true;
	}
	private boolean setDsStates(final JSONObject dsStates) {
		if(dsStates == null) {
			return false;
		}
		final Map<String, DeliveryService> dsMap = cacheRegister.getDeliveryServices();
		for (final String dsName : dsMap.keySet()) {
			dsMap.get(dsName).setState(dsStates.optJSONObject(dsName));
		}
		return true;
	}
	private boolean setCacheStates(final JSONObject cacheStates) {
		if(cacheStates == null) {
			return false;
		}
		final Map<String, Cache> cacheMap = cacheRegister.getCacheMap();
		if(cacheMap == null) { return false; }
		for (final String cacheName : cacheMap.keySet()) {
			final String monitorCacheName = cacheName.replaceFirst("@.*", "");
			final JSONObject state = cacheStates.optJSONObject(monitorCacheName);
			cacheMap.get(cacheName).setState(state);
		}
		return true;
	}

	protected static final String UNABLE_TO_ROUTE_REQUEST = "Unable to route request.";
	protected static final String URL_ERR_STR = "Unable to create URL.";

	public GeolocationService getGeolocationService() {
		return geolocationService;
	}
	public Geolocation getLocation(final String clientIP) throws GeolocationException {
		if(clientIP.contains(":")) {
			return geolocationService6.location(clientIP);
		}
		return geolocationService.location(clientIP);
	}

	/**
	 * Gets hashFunctionPool.
	 * 
	 * @return the hashFunctionPool
	 */
	public ObjectPool getHashFunctionPool() {
		return hashFunctionPool;
	}

	public List<Cache> getCachesByGeo(final Request request, final DeliveryService ds, final Geolocation clientLocation, final Track track) throws GeolocationException {
		int locationsTested = 0;

		final int locationLimit = ds.getLocationLimit();
		final List<CacheLocation> cacheLocations = orderCacheLocations(request, getCacheRegister().getCacheLocations(null), ds, clientLocation);

		for (final CacheLocation location : cacheLocations) {
			final List<Cache> caches = selectCache(location, ds);
			if (caches != null) {
				track.setResultLocation(location.getGeolocation());
				return caches;
			}
			locationsTested++;
			if(locationLimit != 0 && locationsTested >= locationLimit) {
				return null;
			}
		}

		return null;
	}
	protected List<Cache> selectCache(final Request request, final DeliveryService ds, final Track track, final RegionalGeoResult regionalGeoResult) throws GeolocationException {
		final CacheLocation cacheLocation = getCoverageZoneCache(request.getClientIP());
		List<Cache> caches = selectCachesByCZ(request, ds, cacheLocation, track, regionalGeoResult);

		if (caches != null) {
			return caches;
		}

		if (ds.isCoverageZoneOnly()) {
			track.setResult(ResultType.MISS);
			track.setResultDetails(ResultDetails.DS_CZ_ONLY);
		} else {
			caches = selectCachesByGeo(request, ds, cacheLocation, track, regionalGeoResult);
		}

		return caches;
	}

	@SuppressWarnings("PMD.CyclomaticComplexity")
	public List<Cache> selectCachesByGeo(final Request request, final DeliveryService deliveryService, final CacheLocation cacheLocation, final Track track, final RegionalGeoResult regionalGeoResult) throws GeolocationException {

		Geolocation clientLocation = null;

		try {
			clientLocation = getClientLocation(request, deliveryService, cacheLocation);
		} catch (GeolocationException e) {
			LOGGER.warn("Failed looking up Client GeoLocation: " + e.getMessage());
		}

		if (clientLocation == null) {
			track.setResultDetails(ResultDetails.DS_CLIENT_GEO_UNSUPPORTED);
			return null;
		}
<<<<<<< HEAD

		if (deliveryService.isRegionalGeoEnabled()) {
			enforceRegionalGeo(request, deliveryService.getId(), clientLocation, track, regionalGeoResult);
			if (regionalGeoResult.getType() == RegionalGeoResultType.DENIED
				|| regionalGeoResult.getType() == RegionalGeoResultType.ALTERNATE_WITHOUT_CACHE) {
				return null;
			}
		}

		final Map<String, Double> resultLocation = new HashMap<String, Double>();
=======
>>>>>>> ba7d2fc6

		final List<Cache> caches = getCachesByGeo(request, deliveryService, clientLocation, track);
		
		if (caches == null || caches.isEmpty()) {
			track.setResultDetails(ResultDetails.GEO_NO_CACHE_FOUND);
		}

		if (deliveryService.isRegionalGeoEnabled()
			&& regionalGeoResult.getType() == RegionalGeoResultType.ALTERNATE_WITH_CACHE) {
			// track already set
			LOGGER.debug("RegionalGeo: GEO & ALTERNATE_WITH_CACHE");
		} else {
			track.setResult(ResultType.GEO);
		}

		return caches;
	}

	public DNSRouteResult route(final DNSRequest request, final Track track) throws GeolocationException {
		track.setRouteType(RouteType.DNS, request.getHostname());

		final DeliveryService ds = selectDeliveryService(request, false);

		if (ds == null) {
			track.setResult(ResultType.STATIC_ROUTE);
			track.setResultDetails(ResultDetails.DS_NOT_FOUND);
			return null;
		}

		final DNSRouteResult result = new DNSRouteResult();

		if (!ds.isAvailable()) {
			result.setAddresses(ds.getFailureDnsResponse(request, track));
			return result;
		}

		final CacheLocation cacheLocation = getCoverageZoneCache(request.getClientIP());
		List<Cache> caches = selectCachesByCZ(request, ds, cacheLocation, track, null);

		if (caches != null) {
			track.setResult(ResultType.CZ);
			result.setAddresses(inetRecordsFromCaches(ds, caches, request));
			return result;
		}

		if (ds.isCoverageZoneOnly()) {
			track.setResult(ResultType.MISS);
			track.setResultDetails(ResultDetails.DS_CZ_ONLY);
			result.setAddresses(ds.getFailureDnsResponse(request, track));
			return result;
		}

		try {
			final List<InetRecord> inetRecords = federationRegistry.findInetRecords(ds.getId(), CidrAddress.fromString(request.getClientIP()));

			if (inetRecords != null && !inetRecords.isEmpty()) {
				result.setAddresses(inetRecords);
				track.setResult(ResultType.FED);
				return result;
			}
		} catch (NetworkNodeException e) {
			LOGGER.error("Bad client address: '" + request.getClientIP() + "'");
		}

		caches = selectCachesByGeo(request, ds, cacheLocation, track, null);

		if (caches != null) {
			track.setResult(ResultType.GEO);
			result.setAddresses(inetRecordsFromCaches(ds, caches, request));
		} else {
			track.setResult(ResultType.MISS);
			result.setAddresses(ds.getFailureDnsResponse(request, track));
		}

		return result;
	}

	public List<InetRecord> inetRecordsFromCaches(final DeliveryService ds, final List<Cache> caches, final Request request) {
		final List<InetRecord> addresses = new ArrayList<InetRecord>();
		final int maxDnsIps = ds.getMaxDnsIps();
		List<Cache> selectedCaches;

		if (maxDnsIps > 0 && isConsistentDNSRouting()) { // only consistent hash if we must
			final SortedMap<Double, Cache> cacheMap = consistentHash(caches, request.getHostname());
			final Dispersion dispersion = ds.getDispersion();
			selectedCaches = dispersion.getCacheList(cacheMap);
		} else if (maxDnsIps > 0) {
			/*
			 * We also shuffle in NameServer when adding Records to the Message prior
			 * to sending it out, as the Records are sorted later when we fill the
			 * dynamic zone if DNSSEC is enabled. We shuffle here prior to pruning
			 * for maxDnsIps so that we ensure we are spreading load across all caches
			 * assigned to this delivery service.
			*/
			Collections.shuffle(caches, random);

			selectedCaches = new ArrayList<Cache>();

			for (final Cache cache : caches) {
				selectedCaches.add(cache);

				if (selectedCaches.size() >= maxDnsIps) {
					break;
				}
			}
		} else {
			selectedCaches = caches;
		}

		for (final Cache cache : selectedCaches) {
			addresses.addAll(cache.getIpAddresses(ds.getTtls(), zoneManager, ds.isIp6RoutingEnabled()));
		}

		return addresses;
	}

	public Geolocation getClientLocation(final Request request, final DeliveryService ds, final CacheLocation cacheLocation) throws GeolocationException {
		Geolocation clientLocation;
		if (cacheLocation != null) {
			clientLocation = cacheLocation.getGeolocation();
		} else {
			clientLocation = getLocation(request.getClientIP());
			clientLocation = ds.supportLocation(clientLocation, request.getType());
		}
		return clientLocation;
	}

	public List<Cache> selectCachesByCZ(final DeliveryService ds, final CacheLocation cacheLocation) {
		return selectCachesByCZ(null, ds, cacheLocation, null, null);
	}

	private List<Cache> selectCachesByCZ(final Request request, final DeliveryService ds, final CacheLocation cacheLocation, final Track track, final RegionalGeoResult regionalGeoResult) {

		if (cacheLocation == null || !ds.isLocationAvailable(cacheLocation)) {
			return null;
		}

		final List<Cache> caches = selectCache(cacheLocation, ds);

		if (caches != null && track != null) {
			track.setResult(ResultType.CZ);
			track.setResultLocation(cacheLocation.getGeolocation());

			if (ds.isRegionalGeoEnabled()) {
				enforceRegionalGeo(request, ds.getId(), cacheLocation.getGeolocation(), track, regionalGeoResult);
				if (regionalGeoResult.getType() == RegionalGeoResultType.DENIED
					|| regionalGeoResult.getType() == RegionalGeoResultType.ALTERNATE_WITHOUT_CACHE) {
					return null;
				} else if (regionalGeoResult.getType() == RegionalGeoResultType.ALTERNATE_WITH_CACHE) {
					return caches;
				}
				// else RegionalGeoResultType.ALLOWED, go on
			}

			track.setResult(ResultType.CZ);
		}

		return caches;
	}

	public HTTPRouteResult route(final HTTPRequest request, final Track track) throws MalformedURLException, GeolocationException {
		track.setRouteType(RouteType.HTTP, request.getHostname());

		final DeliveryService ds = selectDeliveryService(request, true);

		if (ds == null) {
			track.setResult(ResultType.DS_MISS);
			track.setResultDetails(ResultDetails.DS_NOT_FOUND);
			return null;
		}

		final HTTPRouteResult routeResult = new HTTPRouteResult();

		routeResult.setDeliveryService(ds);

		if (!ds.isAvailable()) {
			routeResult.setUrl(ds.getFailureHttpResponse(request, track));
			return routeResult;
		}

		final RegionalGeoResult regionalGeoResult = new RegionalGeoResult();
		final List<Cache> caches = selectCache(request, ds, track, regionalGeoResult);

		if (caches == null) {
			if (ds.isRegionalGeoEnabled()) {
				if (regionalGeoResult.getType() == RegionalGeoResultType.ALTERNATE_WITHOUT_CACHE) {
					routeResult.setUrl(new URL(regionalGeoResult.getUrl()));
					LOGGER.debug("RegionalGeo: redirect to alternate url " + regionalGeoResult.getUrl()
								+ " for " + request.getRequestedUrl());
					return routeResult;
				} else if (regionalGeoResult.getType() == RegionalGeoResultType.DENIED) {
					routeResult.setResponseCode(regionalGeoResult.getHttpResponseCode());
					return routeResult;
				} else {
					LOGGER.warn("RegionalGeo: no cache found");
				}
			}

			routeResult.setUrl(ds.getFailureHttpResponse(request, track));
			return routeResult;
		}

		final Dispersion dispersion = ds.getDispersion();
		final Cache cache = dispersion.getCache(consistentHash(caches, request.getPath()));

		URL finalUrl = null;
		if (ds.isRegionalGeoEnabled()
			&& regionalGeoResult.getType() == RegionalGeoResultType.ALTERNATE_WITH_CACHE) {
			finalUrl = new URL(ds.createURIString(request, regionalGeoResult.getUrl(), cache));
		} else {
			finalUrl = new URL(ds.createURIString(request, cache));
		}

		routeResult.setUrl(finalUrl);

		return routeResult;
	}

	protected CacheLocation getCoverageZoneCache(final String ip) {
		NetworkNode nn = null;
		try {
			nn = NetworkNode.getInstance().getNetwork(ip);
		} catch (NetworkNodeException e) {
			LOGGER.warn(e);
		}
		if (nn == null) {
			return null;
		}

		final String locId = nn.getLoc();
		final CacheLocation cl = nn.getCacheLocation();
		if(cl != null) {
			return cl;
		}
		if(locId == null) {
			return null;
		}

			// find CacheLocation
		final Collection<CacheLocation> caches = getCacheRegister()
				.getCacheLocations();
		for (final CacheLocation cl2 : caches) {
			if (cl2.getId().equals(locId)) {
				nn.setCacheLocation(cl2);
				return cl2;
			}
		}

		return null;
	}

	/**
	 * Utilizes the hashValues stored with each cache to select the cache that
	 * the specified hash should map to.
	 *
	 * @param caches
	 *            the list of caches to choose from
	 * @param hash
	 *            the hash value for the request
	 * @return a cache or null if no cache can be found to map to
	 */
	protected Cache consistentHashOld(final List<Cache> caches,
			final String request) {
		double hash = 0;
		HashFunction hashFunction = null;
		try {
			hashFunction = (HashFunction) hashFunctionPool.borrowObject();
			try {
				hash = hashFunction.hash(request);
			} catch (final Exception e) {
				LOGGER.debug(e.getMessage(), e);
			}
			hashFunctionPool.returnObject(hashFunction);
		} catch (final Exception e) {
			LOGGER.debug(e.getMessage(), e);
		}
		if (hash == 0) {
			LOGGER.warn("Problem with hashFunctionPool, request: " + request);
			return null;
		}

		return searchCacheOld(caches, hash);
	}

	private Cache searchCacheOld(final List<Cache> caches, final double hash) {
		Cache minCache = null;
		double minHash = Double.MAX_VALUE;
		Cache foundCache = null;
		double minDiff = Double.MAX_VALUE;

		for (final Cache cache : caches) {
			for (final double hashValue : cache.getHashValues()) {
				if (hashValue < minHash) {
					minCache = cache;
					minHash = hashValue;
				}
				final double diff = hashValue - hash;
				if ((diff >= 0) && (diff < minDiff)) {
					foundCache = cache;
					minDiff = diff;
				}
			}
		}

		return (foundCache != null) ? foundCache : minCache;
	}

	/**
	 * Utilizes the hashValues stored with each cache to select the cache that
	 * the specified hash should map to.
	 * 
	 * @param caches
	 *            the list of caches to choose from
	 * @param request
	 *            the request string from which the hash will be generated
	 * @return a cache or null if no cache can be found to map to
	 */
	protected SortedMap<Double, Cache> consistentHash(final List<Cache> caches,
			final String request) {
		double hash = 0;
		HashFunction hashFunction = null;
		try {
			hashFunction = (HashFunction) hashFunctionPool.borrowObject();
			try {
				hash = hashFunction.hash(request);
			} catch (final Exception e) {
				LOGGER.error(e.getMessage(), e);
			}
			hashFunctionPool.returnObject(hashFunction);
		} catch (final Exception e) {
			LOGGER.error(e.getMessage(), e);
		}
		if (hash == 0) {
			LOGGER.warn("Problem with hashFunctionPool, request: " + request);
			return null;
		}

		final SortedMap<Double, Cache> cacheMap = new TreeMap<Double, Cache>();

		for (final Cache cache : caches) {
			final double r = cache.getClosestHash(hash);
			if (r == 0) {
				LOGGER.warn("Error: getClosestHash returned 0: " + cache);
				return null;
			}

			double diff = Math.abs(r - hash);

			if (cacheMap.containsKey(diff)) {
				LOGGER.warn("Error: cacheMap contains diff " + diff + "; incrementing to avoid collision");
				long bits = Double.doubleToLongBits(diff);

				while (cacheMap.containsKey(diff)) {
					bits++;
					diff = Double.longBitsToDouble(bits);
				}
			}

			cacheMap.put(diff, cache);
		}

		return cacheMap;
	}

	/**
	 * Returns a list {@link CacheLocation}s sorted by distance from the client.
	 * If the client's location could not be determined, then the list is
	 * unsorted.
	 * 
	 * @param request
	 *            the client's request
	 * @param cacheLocations
	 *            the collection of CacheLocations to order
	 * @param ds
	 * @return the ordered list of locations
	 */
	public List<CacheLocation> orderCacheLocations(final Request request, final Collection<CacheLocation> cacheLocations, final DeliveryService ds, final Geolocation clientLocation) {
		final List<CacheLocation> locations = new ArrayList<CacheLocation>();

		for(final CacheLocation cl : cacheLocations) {
			if(ds.isLocationAvailable(cl)) {
				locations.add(cl);
			}
		}

		Collections.sort(locations, new CacheLocationComparator(clientLocation));

		return locations;
	}

	/**
	 * Selects a {@link Cache} from the {@link CacheLocation} provided.
	 * 
	 * @param location
	 *            the caches that will considered
	 * @param ds
	 *            the delivery service for the request
	 * @param request
	 *            the request to consider for cache selection
	 * @return the selected cache or null if none can be found
	 */
	private List<Cache> selectCache(final CacheLocation location,
			final DeliveryService ds) {
		if (LOGGER.isDebugEnabled()) {
			LOGGER.debug("Trying location: " + location.getId());
		}

		final List<Cache> caches = getSupportingCaches(location.getCaches(), ds);
		if (caches.isEmpty()) {
			if (LOGGER.isDebugEnabled()) {
				LOGGER.debug("No online, supporting caches were found at location: "
						+ location.getId());
			}
			return null;
		}

		return caches;//consistentHash(caches, request);List<Cache>
	}

	public Zone getZone(final Name qname, final int qtype, final InetAddress clientAddress, final boolean isDnssecRequest, final DNSAccessRecord.Builder builder) {
		return zoneManager.getZone(qname, qtype, clientAddress, isDnssecRequest, builder);
	}

	public void setRequestHeaders(final Set<String> requestHeaders) {
		this.requestHeaders = requestHeaders;
	}

	public Set<String> getRequestHeaders() {
		return requestHeaders;
	}

	public boolean isConsistentDNSRouting() {
		return consistentDNSRouting;
	}

	private void enforceRegionalGeo(final Request request,
		final String dsvcId, final Geolocation clientGeoLocation,
		final Track track, final RegionalGeoResult result) {

		final HTTPRequest httpRequest = HTTPRequest.class.cast(request);
		final String requestUrl = httpRequest.getRequestedUrl();

		LOGGER.debug("RegionalGeo: enforcing");

		// if geo has not been retrieved OR postal code is empty, try to lookup Geo DB
		Geolocation geoLocation = null;
		if (clientGeoLocation == null || clientGeoLocation.getPostalCode() == null) {
			try {
				geoLocation = getLocation(httpRequest.getClientIP());
			} catch (GeolocationException e) {
				LOGGER.warn("RegionalGeo: failed looking up Client GeoLocation: " + e.getMessage());
			}
			LOGGER.debug("RegionalGeo: retrieve geo location for " + httpRequest.getClientIP());
		} else {
			geoLocation = clientGeoLocation;
		}

		String postalCode = null;
		if (geoLocation != null) {
			postalCode = geoLocation.getPostalCode();
		}

		RegionalGeo.enforce(dsvcId, requestUrl, httpRequest.getClientIP(), postalCode, result);

		final RegionalGeoResultType regionalGeoResultType = result.getType();
		LOGGER.debug("RegionalGeo: result " + regionalGeoResultType + ", dsvc " + dsvcId
		             + ", url " + requestUrl);

		// If the request is either denied or redirected to alternate url
		// with full fqdn like "http://example.com/path/abc.html",
		// cache selection process is skipped.
		// If the request is not allowed and redirected to url with
		// alternate url like "/patch/abc.html", cache selection is still needed.
		if (regionalGeoResultType == RegionalGeoResultType.DENIED) {
			track.setResult(ResultType.RGDENY);
			track.setResultDetails(ResultDetails.REGIONAL_GEO_NO_RULE);
		} else if (regionalGeoResultType == RegionalGeoResultType.ALTERNATE_WITHOUT_CACHE) {
			track.setResult(ResultType.RGALT);
			track.setResultDetails(ResultDetails.REGIONAL_GEO_ALTERNATE_WITHOUT_CACHE);
		} else if (regionalGeoResultType == RegionalGeoResultType.ALTERNATE_WITH_CACHE) {
			track.setResult(ResultType.RGALT);
			track.setResultDetails(ResultDetails.REGIONAL_GEO_ALTERNATE_WITH_CACHE);
		}
		// else RegionalGeoResultType.ALLOWED

		track.setRegionalGeoResult(result);

		// So far, following cache selection is still based on request url instead of alternate url.
	}
}<|MERGE_RESOLUTION|>--- conflicted
+++ resolved
@@ -245,7 +245,6 @@
 			track.setResultDetails(ResultDetails.DS_CLIENT_GEO_UNSUPPORTED);
 			return null;
 		}
-<<<<<<< HEAD
 
 		if (deliveryService.isRegionalGeoEnabled()) {
 			enforceRegionalGeo(request, deliveryService.getId(), clientLocation, track, regionalGeoResult);
@@ -254,10 +253,6 @@
 				return null;
 			}
 		}
-
-		final Map<String, Double> resultLocation = new HashMap<String, Double>();
-=======
->>>>>>> ba7d2fc6
 
 		final List<Cache> caches = getCachesByGeo(request, deliveryService, clientLocation, track);
 		
