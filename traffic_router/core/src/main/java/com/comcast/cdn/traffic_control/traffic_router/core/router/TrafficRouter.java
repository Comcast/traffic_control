/*
 * Copyright 2015 Comcast Cable Communications Management, LLC
 *
 * Licensed under the Apache License, Version 2.0 (the "License");
 * you may not use this file except in compliance with the License.
 * You may obtain a copy of the License at
 *
 *     http://www.apache.org/licenses/LICENSE-2.0
 *
 * Unless required by applicable law or agreed to in writing, software
 * distributed under the License is distributed on an "AS IS" BASIS,
 * WITHOUT WARRANTIES OR CONDITIONS OF ANY KIND, either express or implied.
 * See the License for the specific language governing permissions and
 * limitations under the License.
 */

package com.comcast.cdn.traffic_control.traffic_router.core.router;

import java.io.IOException;
import java.net.InetAddress;
import java.net.MalformedURLException;
import java.net.URL;
import java.net.UnknownHostException;
import java.util.ArrayList;
import java.util.Collection;
import java.util.Collections;
import java.util.HashMap;
import java.util.HashSet;
import java.util.List;
import java.util.Map;
import java.util.Random;
import java.util.Set;
import java.util.SortedMap;
import java.util.TreeMap;

import org.apache.commons.pool.ObjectPool;
import org.apache.log4j.Logger;
import org.json.JSONException;
import org.json.JSONObject;
import org.xbill.DNS.Name;
import org.xbill.DNS.Zone;

import com.comcast.cdn.traffic_control.traffic_router.core.TrafficRouterException;
import com.comcast.cdn.traffic_control.traffic_router.core.cache.Cache;
import com.comcast.cdn.traffic_control.traffic_router.core.cache.CacheLocation;
import com.comcast.cdn.traffic_control.traffic_router.core.cache.CacheRegister;
import com.comcast.cdn.traffic_control.traffic_router.core.cache.InetRecord;
import com.comcast.cdn.traffic_control.traffic_router.core.dns.ZoneManager;
import com.comcast.cdn.traffic_control.traffic_router.core.dns.DNSAccessRecord;
import com.comcast.cdn.traffic_control.traffic_router.core.ds.DeliveryService;
import com.comcast.cdn.traffic_control.traffic_router.core.ds.Dispersion;
import com.comcast.cdn.traffic_control.traffic_router.core.hash.HashFunction;
import com.comcast.cdn.traffic_control.traffic_router.core.loc.FederationRegistry;
import com.comcast.cdn.traffic_control.traffic_router.core.loc.Geolocation;
import com.comcast.cdn.traffic_control.traffic_router.core.loc.GeolocationException;
import com.comcast.cdn.traffic_control.traffic_router.core.loc.GeolocationService;
import com.comcast.cdn.traffic_control.traffic_router.core.loc.NetworkNode;
import com.comcast.cdn.traffic_control.traffic_router.core.loc.NetworkNodeException;
import com.comcast.cdn.traffic_control.traffic_router.core.loc.RegionalGeo;
import com.comcast.cdn.traffic_control.traffic_router.core.loc.RegionalGeoResult;
import com.comcast.cdn.traffic_control.traffic_router.core.loc.RegionalGeoResult.RegionalGeoResultType;
import com.comcast.cdn.traffic_control.traffic_router.core.request.DNSRequest;
import com.comcast.cdn.traffic_control.traffic_router.core.request.HTTPRequest;
import com.comcast.cdn.traffic_control.traffic_router.core.request.Request;
import com.comcast.cdn.traffic_control.traffic_router.core.router.StatTracker.Track;
import com.comcast.cdn.traffic_control.traffic_router.core.router.StatTracker.Track.ResultType;
import com.comcast.cdn.traffic_control.traffic_router.core.router.StatTracker.Track.RouteType;
import com.comcast.cdn.traffic_control.traffic_router.core.util.TrafficOpsUtils;
import com.comcast.cdn.traffic_control.traffic_router.core.util.CidrAddress;
import com.comcast.cdn.traffic_control.traffic_router.core.router.StatTracker.Track.ResultDetails;

public class TrafficRouter {
	public static final Logger LOGGER = Logger.getLogger(TrafficRouter.class);

	private final CacheRegister cacheRegister;
	private final ZoneManager zoneManager;
	private final GeolocationService geolocationService;
	private final GeolocationService geolocationService6;
	private final ObjectPool hashFunctionPool;
	private final FederationRegistry federationRegistry;
	private final boolean consistentDNSRouting;

	private final Random random = new Random(System.nanoTime());
	private Set<String> requestHeaders = new HashSet<String>();

	public TrafficRouter(final CacheRegister cr, 
			final GeolocationService geolocationService, 
			final GeolocationService geolocationService6, 
			final ObjectPool hashFunctionPool,
			final StatTracker statTracker,
			final TrafficOpsUtils trafficOpsUtils,
			final FederationRegistry federationRegistry) throws IOException, JSONException, TrafficRouterException {
		this.cacheRegister = cr;
		this.geolocationService = geolocationService;
		this.geolocationService6 = geolocationService6;
		this.hashFunctionPool = hashFunctionPool;
		this.federationRegistry = federationRegistry;
		this.consistentDNSRouting = cr.getConfig().optBoolean("consistent.dns.routing", false); // previous/default behavior
		this.zoneManager = new ZoneManager(this, statTracker, trafficOpsUtils);
	}

	public ZoneManager getZoneManager() {
		return zoneManager;
	}

	/**
	 * Returns a {@link List} of all of the online {@link Cache}s that support the specified
	 * {@link DeliveryService}. If no online caches are found to support the specified
	 * DeliveryService an empty list is returned.
	 * 
	 * @param ds
	 *            the DeliveryService to check
	 * @return collection of supported caches
	 */
	protected List<Cache> getSupportingCaches(final List<Cache> caches, final DeliveryService ds) {
		for(int i = 0; i < caches.size(); i++) {
			final Cache cache = caches.get(i);
			boolean isAvailable = true;
			if(cache.hasAuthority()) {
				isAvailable = cache.isAvailable();
			}
			if (!isAvailable || !cache.hasDeliveryService(ds.getId())) {
				caches.remove(i);
				i--;
			}
		}
		return caches;
	}

	public CacheRegister getCacheRegister() {
		return cacheRegister;
	}
	protected DeliveryService selectDeliveryService(final Request request, final boolean isHttp) {
		if(cacheRegister==null) {
			LOGGER.warn("no caches yet");
			return null;
		}
		final DeliveryService ds = cacheRegister.getDeliveryService(request, isHttp);
		if (LOGGER.isDebugEnabled()) {
			LOGGER.debug("Selected DeliveryService: " + ds);
		}
		return ds;
	}

	boolean setState(final JSONObject states) throws UnknownHostException {
		setCacheStates(states.optJSONObject("caches"));
		setDsStates(states.optJSONObject("deliveryServices"));
		return true;
	}
	private boolean setDsStates(final JSONObject dsStates) {
		if(dsStates == null) {
			return false;
		}
		final Map<String, DeliveryService> dsMap = cacheRegister.getDeliveryServices();
		for (final String dsName : dsMap.keySet()) {
			dsMap.get(dsName).setState(dsStates.optJSONObject(dsName));
		}
		return true;
	}
	private boolean setCacheStates(final JSONObject cacheStates) {
		if(cacheStates == null) {
			return false;
		}
		final Map<String, Cache> cacheMap = cacheRegister.getCacheMap();
		if(cacheMap == null) { return false; }
		for (final String cacheName : cacheMap.keySet()) {
			final String monitorCacheName = cacheName.replaceFirst("@.*", "");
			final JSONObject state = cacheStates.optJSONObject(monitorCacheName);
			cacheMap.get(cacheName).setState(state);
		}
		return true;
	}

	protected static final String UNABLE_TO_ROUTE_REQUEST = "Unable to route request.";
	protected static final String URL_ERR_STR = "Unable to create URL.";

	public GeolocationService getGeolocationService() {
		return geolocationService;
	}
	public Geolocation getLocation(final String clientIP) throws GeolocationException {
		if(clientIP.contains(":")) {
			return geolocationService6.location(clientIP);
		}
		return geolocationService.location(clientIP);
	}

	/**
	 * Gets hashFunctionPool.
	 * 
	 * @return the hashFunctionPool
	 */
	public ObjectPool getHashFunctionPool() {
		return hashFunctionPool;
	}

	public List<Cache> getCachesByGeo(final Request request, final DeliveryService ds, final Geolocation clientLocation, final Map<String, Double> resultLocation) throws GeolocationException {
		final String zoneId = null; 
		// the specific use of the popularity zone
		// manager was not understood and not used
		// and was therefore was eliminated
		// final String zoneId = getZoneManager().getZone(request.getRequestedUrl());
		final int locationLimit = ds.getLocationLimit();
		int locationsTested = 0;
		final List<CacheLocation> cacheLocations = orderCacheLocations(request,
				getCacheRegister().getCacheLocations(zoneId), ds, clientLocation);
		for (final CacheLocation location : cacheLocations) {
			final List<Cache> caches = selectCache(location, ds);
			if (caches != null) {
				resultLocation.put("latitude", location.getGeolocation().getLatitude());
				resultLocation.put("longitude", location.getGeolocation().getLongitude());
				return caches;
			}
			locationsTested++;
			if(locationLimit != 0 && locationsTested >= locationLimit) {
				return null;
			}
		}
		return null;
	}
	protected List<Cache> selectCache(final Request request, final DeliveryService ds, final Track track, final RegionalGeoResult regionalGeoResult) throws GeolocationException {
		final CacheLocation cacheLocation = getCoverageZoneCache(request.getClientIP());
		List<Cache> caches = selectCachesByCZ(request, ds, cacheLocation, track, regionalGeoResult);

		if (caches != null) {
			return caches;
		}

		if (ds.isCoverageZoneOnly()) {
			track.setResult(ResultType.MISS);
			track.setResultDetails(ResultDetails.DS_CZ_ONLY);
		} else {
			caches = selectCachesByGeo(request, ds, cacheLocation, track, regionalGeoResult);
		}

		return caches;
	}

	@SuppressWarnings("PMD.CyclomaticComplexity")
	public List<Cache> selectCachesByGeo(final Request request, final DeliveryService deliveryService, final CacheLocation cacheLocation, final Track track, final RegionalGeoResult regionalGeoResult) throws GeolocationException {

		Geolocation clientLocation = null;

		try {
			clientLocation = getClientLocation(request, deliveryService, cacheLocation);
		} catch (GeolocationException e) {
			LOGGER.warn("Failed looking up Client GeoLocation: " + e.getMessage());
		}

		if (clientLocation == null) {
			track.setResultDetails(ResultDetails.DS_CLIENT_GEO_UNSUPPORTED);
			return null;
		}

		if (deliveryService.isRegionalGeoEnabled()) {
			enforceRegionalGeo(request, deliveryService.getId(), clientLocation, track, regionalGeoResult);
			if (regionalGeoResult.getType() == RegionalGeoResultType.DENIED
				|| regionalGeoResult.getType() == RegionalGeoResultType.ALTERNATE_WITHOUT_CACHE) {
				return null;
			}
		}

		final Map<String, Double> resultLocation = new HashMap<String, Double>();

		final List<Cache> caches = getCachesByGeo(request, deliveryService, clientLocation, resultLocation);
		
		if (caches == null || caches.isEmpty()) {
			track.setResultDetails(ResultDetails.GEO_NO_CACHE_FOUND);
		}

		if (deliveryService.isRegionalGeoEnabled()
			&& regionalGeoResult.getType() == RegionalGeoResultType.ALTERNATE_WITH_CACHE) {
			// track already set
			LOGGER.debug("RegionalGeo: GEO & ALTERNATE_WITH_CACHE");
		} else {
			track.setResult(ResultType.GEO);
		}

		return caches;
	}

	public DNSRouteResult route(final DNSRequest request, final Track track) throws GeolocationException {
		track.setRouteType(RouteType.DNS, request.getHostname());

		final DeliveryService ds = selectDeliveryService(request, false);

		if (ds == null) {
			track.setResult(ResultType.STATIC_ROUTE);
			track.setResultDetails(ResultDetails.DS_NOT_FOUND);
			return null;
		}

		final DNSRouteResult result = new DNSRouteResult();

		if (!ds.isAvailable()) {
			result.setAddresses(ds.getFailureDnsResponse(request, track));
			return result;
		}

		final CacheLocation cacheLocation = getCoverageZoneCache(request.getClientIP());
		List<Cache> caches = selectCachesByCZ(request, ds, cacheLocation, track, null);

		if (caches != null) {
			track.setResult(ResultType.CZ);
			result.setAddresses(inetRecordsFromCaches(ds, caches, request));
			return result;
		}

		if (ds.isCoverageZoneOnly()) {
			track.setResult(ResultType.MISS);
			track.setResultDetails(ResultDetails.DS_CZ_ONLY);
			result.setAddresses(ds.getFailureDnsResponse(request, track));
			return result;
		}

		try {
			final List<InetRecord> inetRecords = federationRegistry.findInetRecords(ds.getId(), CidrAddress.fromString(request.getClientIP()));

			if (inetRecords != null && !inetRecords.isEmpty()) {
				result.setAddresses(inetRecords);
				track.setResult(ResultType.FED);
				return result;
			}
		} catch (NetworkNodeException e) {
			LOGGER.error("Bad client address: '" + request.getClientIP() + "'");
		}

		caches = selectCachesByGeo(request, ds, cacheLocation, track, null);

		if (caches != null) {
			track.setResult(ResultType.GEO);
			result.setAddresses(inetRecordsFromCaches(ds, caches, request));
		} else {
			track.setResult(ResultType.MISS);
			result.setAddresses(ds.getFailureDnsResponse(request, track));
		}

		return result;
	}

	public List<InetRecord> inetRecordsFromCaches(final DeliveryService ds, final List<Cache> caches, final Request request) {
		final List<InetRecord> addresses = new ArrayList<InetRecord>();
		final int maxDnsIps = ds.getMaxDnsIps();
		List<Cache> selectedCaches;

		if (maxDnsIps > 0 && isConsistentDNSRouting()) { // only consistent hash if we must
			final SortedMap<Double, Cache> cacheMap = consistentHash(caches, request.getHostname());
			final Dispersion dispersion = ds.getDispersion();
			selectedCaches = dispersion.getCacheList(cacheMap);
		} else if (maxDnsIps > 0) {
			/*
			 * We also shuffle in NameServer when adding Records to the Message prior
			 * to sending it out, as the Records are sorted later when we fill the
			 * dynamic zone if DNSSEC is enabled. We shuffle here prior to pruning
			 * for maxDnsIps so that we ensure we are spreading load across all caches
			 * assigned to this delivery service.
			*/
			Collections.shuffle(caches, random);

			selectedCaches = new ArrayList<Cache>();

			for (final Cache cache : caches) {
				selectedCaches.add(cache);

				if (selectedCaches.size() >= maxDnsIps) {
					break;
				}
			}
		} else {
			selectedCaches = caches;
		}

		for (final Cache cache : selectedCaches) {
			addresses.addAll(cache.getIpAddresses(ds.getTtls(), zoneManager, ds.isIp6RoutingEnabled()));
		}

		return addresses;
	}

	public Geolocation getClientLocation(final Request request, final DeliveryService ds, final CacheLocation cacheLocation) throws GeolocationException {
		Geolocation clientLocation;
		if (cacheLocation != null) {
			clientLocation = cacheLocation.getGeolocation();
		} else {
			clientLocation = getLocation(request.getClientIP());
			clientLocation = ds.supportLocation(clientLocation, request.getType());
		}
		return clientLocation;
	}

<<<<<<< HEAD
	private List<Cache> selectCachesByCZ(final Request request, final DeliveryService ds, final CacheLocation cacheLocation, final Track track, final RegionalGeoResult regionalGeoResult) {
=======
	public List<Cache> selectCachesByCZ(final DeliveryService ds, final CacheLocation cacheLocation) {
		return selectCachesByCZ(ds, cacheLocation, null);
	}

	private List<Cache> selectCachesByCZ(final DeliveryService ds, final CacheLocation cacheLocation, final Track track) {
>>>>>>> 5cdfca71
		if (cacheLocation == null || !ds.isLocationAvailable(cacheLocation)) {
			return null;
		}

		final List<Cache> caches = selectCache(cacheLocation, ds);

<<<<<<< HEAD
		if (caches != null) {
=======
		if (caches != null && track != null) {
			track.setResult(ResultType.CZ);
>>>>>>> 5cdfca71
			track.setResultLocation(cacheLocation.getGeolocation());

			if (ds.isRegionalGeoEnabled()) {
				enforceRegionalGeo(request, ds.getId(), cacheLocation.getGeolocation(), track, regionalGeoResult);
				if (regionalGeoResult.getType() == RegionalGeoResultType.DENIED
					|| regionalGeoResult.getType() == RegionalGeoResultType.ALTERNATE_WITHOUT_CACHE) {
					return null;
				} else if (regionalGeoResult.getType() == RegionalGeoResultType.ALTERNATE_WITH_CACHE) {
					return caches;
				}
				// else RegionalGeoResultType.ALLOWED, go on
			}

			track.setResult(ResultType.CZ);
		}

		return caches;
	}

	public HTTPRouteResult route(final HTTPRequest request, final Track track) throws MalformedURLException, GeolocationException {
		track.setRouteType(RouteType.HTTP, request.getHostname());

		final DeliveryService ds = selectDeliveryService(request, true);

		if (ds == null) {
			track.setResult(ResultType.DS_MISS);
			track.setResultDetails(ResultDetails.DS_NOT_FOUND);
			return null;
		}

		final HTTPRouteResult routeResult = new HTTPRouteResult();

		routeResult.setDeliveryService(ds);

		if (!ds.isAvailable()) {
			routeResult.setUrl(ds.getFailureHttpResponse(request, track));
			return routeResult;
		}

		final RegionalGeoResult regionalGeoResult = new RegionalGeoResult();
		final List<Cache> caches = selectCache(request, ds, track, regionalGeoResult);

		if (caches == null) {
			if (ds.isRegionalGeoEnabled()) {
				if (regionalGeoResult.getType() == RegionalGeoResultType.ALTERNATE_WITHOUT_CACHE) {
					routeResult.setUrl(new URL(regionalGeoResult.getUrl()));
					LOGGER.debug("RegionalGeo: redirect to alternate url " + regionalGeoResult.getUrl()
								+ " for " + request.getRequestedUrl());
					return routeResult;
				} else if (regionalGeoResult.getType() == RegionalGeoResultType.DENIED) {
					routeResult.setResponseCode(regionalGeoResult.getHttpResponseCode());
					return routeResult;
				} else {
					LOGGER.warn("RegionalGeo: no cache found");
				}
			}

			routeResult.setUrl(ds.getFailureHttpResponse(request, track));
			return routeResult;
		}

		final Dispersion dispersion = ds.getDispersion();
		final Cache cache = dispersion.getCache(consistentHash(caches, request.getPath()));

		URL finalUrl = null;
		if (ds.isRegionalGeoEnabled()
			&& regionalGeoResult.getType() == RegionalGeoResultType.ALTERNATE_WITH_CACHE) {
			finalUrl = new URL(ds.createURIString(request, regionalGeoResult.getUrl(), cache));
		} else {
			finalUrl = new URL(ds.createURIString(request, cache));
		}

		routeResult.setUrl(finalUrl);

		return routeResult;
	}

	protected CacheLocation getCoverageZoneCache(final String ip) {
		NetworkNode nn = null;
		try {
			nn = NetworkNode.getInstance().getNetwork(ip);
		} catch (NetworkNodeException e) {
			LOGGER.warn(e);
		}
		if (nn == null) {
			return null;
		}

		final String locId = nn.getLoc();
		final CacheLocation cl = nn.getCacheLocation();
		if(cl != null) {
			return cl;
		}
		if(locId == null) {
			return null;
		}

			// find CacheLocation
		final Collection<CacheLocation> caches = getCacheRegister()
				.getCacheLocations();
		for (final CacheLocation cl2 : caches) {
			if (cl2.getId().equals(locId)) {
				nn.setCacheLocation(cl2);
				return cl2;
			}
		}

		return null;
	}

	/**
	 * Utilizes the hashValues stored with each cache to select the cache that
	 * the specified hash should map to.
	 *
	 * @param caches
	 *            the list of caches to choose from
	 * @param hash
	 *            the hash value for the request
	 * @return a cache or null if no cache can be found to map to
	 */
	protected Cache consistentHashOld(final List<Cache> caches,
			final String request) {
		double hash = 0;
		HashFunction hashFunction = null;
		try {
			hashFunction = (HashFunction) hashFunctionPool.borrowObject();
			try {
				hash = hashFunction.hash(request);
			} catch (final Exception e) {
				LOGGER.debug(e.getMessage(), e);
			}
			hashFunctionPool.returnObject(hashFunction);
		} catch (final Exception e) {
			LOGGER.debug(e.getMessage(), e);
		}
		if (hash == 0) {
			LOGGER.warn("Problem with hashFunctionPool, request: " + request);
			return null;
		}

		return searchCacheOld(caches, hash);
	}

	private Cache searchCacheOld(final List<Cache> caches, final double hash) {
		Cache minCache = null;
		double minHash = Double.MAX_VALUE;
		Cache foundCache = null;
		double minDiff = Double.MAX_VALUE;

		for (final Cache cache : caches) {
			for (final double hashValue : cache.getHashValues()) {
				if (hashValue < minHash) {
					minCache = cache;
					minHash = hashValue;
				}
				final double diff = hashValue - hash;
				if ((diff >= 0) && (diff < minDiff)) {
					foundCache = cache;
					minDiff = diff;
				}
			}
		}

		return (foundCache != null) ? foundCache : minCache;
	}

	/**
	 * Utilizes the hashValues stored with each cache to select the cache that
	 * the specified hash should map to.
	 * 
	 * @param caches
	 *            the list of caches to choose from
	 * @param request
	 *            the request string from which the hash will be generated
	 * @return a cache or null if no cache can be found to map to
	 */
	protected SortedMap<Double, Cache> consistentHash(final List<Cache> caches,
			final String request) {
		double hash = 0;
		HashFunction hashFunction = null;
		try {
			hashFunction = (HashFunction) hashFunctionPool.borrowObject();
			try {
				hash = hashFunction.hash(request);
			} catch (final Exception e) {
				LOGGER.error(e.getMessage(), e);
			}
			hashFunctionPool.returnObject(hashFunction);
		} catch (final Exception e) {
			LOGGER.error(e.getMessage(), e);
		}
		if (hash == 0) {
			LOGGER.warn("Problem with hashFunctionPool, request: " + request);
			return null;
		}

		final SortedMap<Double, Cache> cacheMap = new TreeMap<Double, Cache>();

		for (final Cache cache : caches) {
			final double r = cache.getClosestHash(hash);
			if (r == 0) {
				LOGGER.warn("Error: getClosestHash returned 0: " + cache);
				return null;
			}

			double diff = Math.abs(r - hash);

			if (cacheMap.containsKey(diff)) {
				LOGGER.warn("Error: cacheMap contains diff " + diff + "; incrementing to avoid collision");
				long bits = Double.doubleToLongBits(diff);

				while (cacheMap.containsKey(diff)) {
					bits++;
					diff = Double.longBitsToDouble(bits);
				}
			}

			cacheMap.put(diff, cache);
		}

		return cacheMap;
	}

	/**
	 * Returns a list {@link CacheLocation}s sorted by distance from the client.
	 * If the client's location could not be determined, then the list is
	 * unsorted.
	 * 
	 * @param request
	 *            the client's request
	 * @param cacheLocations
	 *            the collection of CacheLocations to order
	 * @param ds
	 * @return the ordered list of locations
	 */
	protected List<CacheLocation> orderCacheLocations(final Request request,
			final Collection<CacheLocation> cacheLocations,
			final DeliveryService ds,
			final Geolocation clientLocation) {
		final List<CacheLocation> locations = new ArrayList<CacheLocation>();
		for(final CacheLocation cl : cacheLocations) {
			if(ds.isLocationAvailable(cl)) {
				locations.add(cl);
			}
		}

		Collections.sort(locations, new CacheLocationComparator(
				clientLocation));

		return locations;
	}

	/**
	 * Selects a {@link Cache} from the {@link CacheLocation} provided.
	 * 
	 * @param location
	 *            the caches that will considered
	 * @param ds
	 *            the delivery service for the request
	 * @param request
	 *            the request to consider for cache selection
	 * @return the selected cache or null if none can be found
	 */
	private List<Cache> selectCache(final CacheLocation location,
			final DeliveryService ds) {
		if (LOGGER.isDebugEnabled()) {
			LOGGER.debug("Trying location: " + location.getId());
		}

		final List<Cache> caches = getSupportingCaches(location.getCaches(), ds);
		if (caches.isEmpty()) {
			if (LOGGER.isDebugEnabled()) {
				LOGGER.debug("No online, supporting caches were found at location: "
						+ location.getId());
			}
			return null;
		}

		return caches;//consistentHash(caches, request);List<Cache>
	}

	public Zone getZone(final Name qname, final int qtype, final InetAddress clientAddress, final boolean isDnssecRequest, final DNSAccessRecord.Builder builder) {
		return zoneManager.getZone(qname, qtype, clientAddress, isDnssecRequest, builder);
	}

	public void setRequestHeaders(final Set<String> requestHeaders) {
		this.requestHeaders = requestHeaders;
	}

	public Set<String> getRequestHeaders() {
		return requestHeaders;
	}

<<<<<<< HEAD
	private void enforceRegionalGeo(final Request request,
		final String dsvcId, final Geolocation clientGeoLocation,
		final Track track, final RegionalGeoResult result) {

		final HTTPRequest httpRequest = HTTPRequest.class.cast(request);
		final String requestUrl = httpRequest.getRequestedUrl();

		LOGGER.debug("RegionalGeo: enforcing");

		// if geo has not been retrieved OR postal code is empty, try to lookup Geo DB
		Geolocation geoLocation = null;
		if (clientGeoLocation == null || clientGeoLocation.getPostalCode() == null) {
			try {
				geoLocation = getLocation(httpRequest.getClientIP());
			} catch (GeolocationException e) {
				LOGGER.warn("RegionalGeo: failed looking up Client GeoLocation: " + e.getMessage());
			}
			LOGGER.debug("RegionalGeo: retrieve geo location for " + httpRequest.getClientIP());
		} else {
			geoLocation = clientGeoLocation;
		}

		String postalCode = null;
		if (geoLocation != null) {
			postalCode = geoLocation.getPostalCode();
		}

		RegionalGeo.enforce(dsvcId, requestUrl, httpRequest.getClientIP(), postalCode, result);

		final RegionalGeoResultType regionalGeoResultType = result.getType();
		LOGGER.debug("RegionalGeo: result " + regionalGeoResultType + ", dsvc " + dsvcId
		             + ", url " + requestUrl);

		// If the request is either denied or redirected to alternate url
		// with full fqdn like "http://example.com/path/abc.html",
		// cache selection process is skipped.
		// If the request is not allowed and redirected to url with
		// alternate url like "/patch/abc.html", cache selection is still needed.
		if (regionalGeoResultType == RegionalGeoResultType.DENIED) {
			track.setResult(ResultType.RGDENY);
			track.setResultDetails(ResultDetails.REGIONAL_GEO_NO_RULE);
		} else if (regionalGeoResultType == RegionalGeoResultType.ALTERNATE_WITHOUT_CACHE) {
			track.setResult(ResultType.RGALT);
			track.setResultDetails(ResultDetails.REGIONAL_GEO_ALTERNATE_WITHOUT_CACHE);
		} else if (regionalGeoResultType == RegionalGeoResultType.ALTERNATE_WITH_CACHE) {
			track.setResult(ResultType.RGALT);
			track.setResultDetails(ResultDetails.REGIONAL_GEO_ALTERNATE_WITH_CACHE);
		}
		// else RegionalGeoResultType.ALLOWED

		track.setResultInfo(result.toString());

		// So far, following cache selection is still based on request url instead of alternate url.
	}

=======
	public boolean isConsistentDNSRouting() {
		return consistentDNSRouting;
	}
>>>>>>> 5cdfca71
}<|MERGE_RESOLUTION|>--- conflicted
+++ resolved
@@ -387,27 +387,20 @@
 		return clientLocation;
 	}
 
-<<<<<<< HEAD
+	public List<Cache> selectCachesByCZ(final DeliveryService ds, final CacheLocation cacheLocation) {
+		return selectCachesByCZ(null, ds, cacheLocation, null, null);
+	}
+
 	private List<Cache> selectCachesByCZ(final Request request, final DeliveryService ds, final CacheLocation cacheLocation, final Track track, final RegionalGeoResult regionalGeoResult) {
-=======
-	public List<Cache> selectCachesByCZ(final DeliveryService ds, final CacheLocation cacheLocation) {
-		return selectCachesByCZ(ds, cacheLocation, null);
-	}
-
-	private List<Cache> selectCachesByCZ(final DeliveryService ds, final CacheLocation cacheLocation, final Track track) {
->>>>>>> 5cdfca71
+
 		if (cacheLocation == null || !ds.isLocationAvailable(cacheLocation)) {
 			return null;
 		}
 
 		final List<Cache> caches = selectCache(cacheLocation, ds);
 
-<<<<<<< HEAD
-		if (caches != null) {
-=======
 		if (caches != null && track != null) {
 			track.setResult(ResultType.CZ);
->>>>>>> 5cdfca71
 			track.setResultLocation(cacheLocation.getGeolocation());
 
 			if (ds.isRegionalGeoEnabled()) {
@@ -701,7 +694,10 @@
 		return requestHeaders;
 	}
 
-<<<<<<< HEAD
+	public boolean isConsistentDNSRouting() {
+		return consistentDNSRouting;
+	}
+
 	private void enforceRegionalGeo(final Request request,
 		final String dsvcId, final Geolocation clientGeoLocation,
 		final Track track, final RegionalGeoResult result) {
@@ -756,10 +752,4 @@
 
 		// So far, following cache selection is still based on request url instead of alternate url.
 	}
-
-=======
-	public boolean isConsistentDNSRouting() {
-		return consistentDNSRouting;
-	}
->>>>>>> 5cdfca71
 }