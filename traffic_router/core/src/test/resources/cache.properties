--- conflicted
+++ resolved
@@ -29,14 +29,10 @@
 ## overridden by geolocation.polling.interval param in CrConfig
 cache.geolocation.database.refresh.period=86400000
 
-<<<<<<< HEAD
 #Is database file in tar.gz format
 cache.geolocation.database.compressed=false
 
 #location of the cached Coverage Zone Network Map file
-=======
-# location of the cached Coverage Zone Network Map file
->>>>>>> 1ab71c8a
 cache.czmap.database=src/test/db/czmap.json
 # Refresh Period in Hours
 cache.czmap.database.refresh.period=10800000
