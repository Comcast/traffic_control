/*
Licensed to the Apache Software Foundation (ASF) under one
or more contributor license agreements.  See the NOTICE file
distributed with this work for additional information
regarding copyright ownership.  The ASF licenses this file
to you under the Apache License, Version 2.0 (the
"License"); you may not use this file except in compliance
with the License.  You may obtain a copy of the License at

  http://www.apache.org/licenses/LICENSE-2.0

Unless required by applicable law or agreed to in writing,
software distributed under the License is distributed on an
"AS IS" BASIS, WITHOUT WARRANTIES OR CONDITIONS OF ANY
KIND, either express or implied.  See the License for the
specific language governing permissions and limitations
under the License.
*/

package main

import (
	"encoding/json"
	"errors"
	"flag"
	"fmt"
	"io/ioutil"
	"math/rand"
	"net/http"
	"os"
	"os/signal"
	"strconv"
	"strings"
	"syscall"
	"time"

	traffic_ops "github.com/Comcast/traffic_control/traffic_ops/client"
	log "github.com/cihub/seelog"
	influx "github.com/influxdb/influxdb/client/v2"
)

const (
	// FATAL will exit after printing error
	FATAL = iota
	// ERROR will just keep going, print error
	ERROR = iota
)

const (
	defaultPollingInterval             = 10
	defaultDailySummaryPollingInterval = 60
	defaultConfigInterval              = 300
	defaultPublishingInterval          = 30
	defaultMaxPublishSize              = 10000
)

// StartupConfig contains all fields necessary to create an InfluxDB session.
type StartupConfig struct {
	ToUser                      string                  `json:"toUser"`
	ToPasswd                    string                  `json:"toPasswd"`
	ToURL                       string                  `json:"toUrl"`
	InfluxUser                  string                  `json:"influxUser"`
	InfluxPassword              string                  `json:"influxPassword"`
	PollingInterval             int                     `json:"pollingInterval"`
	DailySummaryPollingInterval int                     `json:"dailySummaryPollingInterval"`
	PublishingInterval          int                     `json:"publishingInterval"`
	ConfigInterval              int                     `json:"configInterval"`
	MaxPublishSize              int                     `json:"maxPublishSize"`
	StatusToMon                 string                  `json:"statusToMon"`
	SeelogConfig                string                  `json:"seelogConfig"`
	CacheRetentionPolicy        string                  `json:"cacheRetentionPolicy"`
	DsRetentionPolicy           string                  `json:"dsRetentionPolicy"`
	DailySummaryRetentionPolicy string                  `json:"dailySummaryRetentionPolicy"`
	BpsChan                     chan influx.BatchPoints `json:"-"`
}

// RunningConfig contains information about current InfluxDB connections.
type RunningConfig struct {
	HealthUrls    map[string]map[string]string // they 1st map key is CDN_name, the second is DsStats or CacheStats
	CacheGroupMap map[string]string            // map hostName to cacheGroup
	InfluxDBProps []*struct {
		Fqdn         string
		Port         int64
		InfluxClient influx.Client
	}
	LastSummaryTime time.Time
}

//Timers struct containts all the timers
type Timers struct {
	Poll         <-chan time.Time
	DailySummary <-chan time.Time
	Publish      <-chan time.Time
	Config       <-chan time.Time
}

func main() {
	var Bps map[string]influx.BatchPoints
	var config StartupConfig
	var err error
	var tickers Timers

	configFile := flag.String("cfg", "", "The config file")
	flag.Parse()

	config, err = loadStartupConfig(*configFile, config)

	if err != nil {
		errHndlr(err, FATAL)
	}

	Bps = make(map[string]influx.BatchPoints)
	config.BpsChan = make(chan influx.BatchPoints)

	defer log.Flush()

	configChan := make(chan RunningConfig)
	go getToData(config, true, configChan)
	runningConfig := <-configChan

	tickers = setTimers(config)

	termChan := make(chan os.Signal, 1)
	signal.Notify(termChan, syscall.SIGKILL, syscall.SIGINT, syscall.SIGTERM, syscall.SIGQUIT)

	hupChan := make(chan os.Signal, 1)
	signal.Notify(hupChan, syscall.SIGHUP)

	for {
		select {
		case <-hupChan:
			log.Info("HUP Received - reloading config")
			newConfig, err := loadStartupConfig(*configFile, config)

			if err != nil {
				errHndlr(err, ERROR)
			} else {
				config = newConfig
				tickers = setTimers(config)
			}
		case <-termChan:
			log.Info("Shutdown Request Received - Sending stored metrics then quitting")
			for _, val := range Bps {
				sendMetrics(config, runningConfig, val, false)
			}
			os.Exit(0)
		case <-tickers.Publish:
			for key, val := range Bps {
				go sendMetrics(config, runningConfig, val, true)
				delete(Bps, key)
			}
		case runningConfig = <-configChan:
		case <-tickers.Config:
			go getToData(config, false, configChan)
		case <-tickers.Poll:
			for cdnName, urls := range runningConfig.HealthUrls {
				for _, url := range urls {
					log.Debug(cdnName, " -> ", url)
					go calcMetrics(cdnName, url, runningConfig.CacheGroupMap, config, runningConfig)
				}
			}
		case now := <-tickers.DailySummary:
			go calcDailySummary(now, config, runningConfig)
		case batchPoints := <-config.BpsChan:
			log.Debug("Received ", len(batchPoints.Points()), " stats")
			key := fmt.Sprintf("%s%s", batchPoints.Database(), batchPoints.RetentionPolicy())
			bp, ok := Bps[key]
			if ok {
				for _, p := range batchPoints.Points() {
					bp.AddPoint(p)
				}
				log.Debug("Aggregating ", len(bp.Points()), " stats to ", key)
			} else {
				Bps[key] = batchPoints
				log.Debug("Created ", key)
			}
		}
	}
}

func setTimers(config StartupConfig) Timers {
	var timers Timers

	<-time.NewTimer(time.Now().Truncate(time.Duration(config.PollingInterval) * time.Second).Add(time.Duration(config.PollingInterval) * time.Second).Sub(time.Now())).C
	timers.Poll = time.Tick(time.Duration(config.PollingInterval) * time.Second)
	timers.DailySummary = time.Tick(time.Duration(config.DailySummaryPollingInterval) * time.Second)
	timers.Publish = time.Tick(time.Duration(config.PublishingInterval) * time.Second)
	timers.Config = time.Tick(time.Duration(config.ConfigInterval) * time.Second)

	return timers
}

func loadStartupConfig(configFile string, oldConfig StartupConfig) (StartupConfig, error) {
	var config StartupConfig

	file, err := os.Open(configFile)

	if err != nil {
		return config, err
	}

	decoder := json.NewDecoder(file)

	err = decoder.Decode(&config)

	if err != nil {
		return config, err
	}

	config.BpsChan = oldConfig.BpsChan

	if config.PollingInterval == 0 {
		config.PollingInterval = defaultPollingInterval
	}
	if config.DailySummaryPollingInterval == 0 {
		config.DailySummaryPollingInterval = defaultDailySummaryPollingInterval
	}
	if config.PublishingInterval == 0 {
		config.PublishingInterval = defaultPublishingInterval
	}
	if config.ConfigInterval == 0 {
		config.ConfigInterval = defaultConfigInterval
	}
	if config.MaxPublishSize == 0 {
		config.MaxPublishSize = defaultMaxPublishSize
	}

	logger, err := log.LoggerFromConfigAsFile(config.SeelogConfig)
	if err != nil {
		errHndlr(fmt.Errorf("error reading Seelog config %s", config.SeelogConfig), ERROR)
	} else {
		log.ReplaceLogger(logger)
		log.Info("Replaced logger, see log file according to", config.SeelogConfig)
	}

	return config, nil
}

func calcDailySummary(now time.Time, config StartupConfig, runningConfig RunningConfig) {
	log.Infof("lastSummaryTime is %v", runningConfig.LastSummaryTime)
	if runningConfig.LastSummaryTime.Day() != now.Day() {
		startTime := now.Truncate(24 * time.Hour).Add(-24 * time.Hour)
		endTime := startTime.Add(24 * time.Hour)
		log.Info("Summarizing from ", startTime, " (", startTime.Unix(), ") to ", endTime, " (", endTime.Unix(), ")")

		// influx connection
		influxClient, err := influxConnect(config, runningConfig)
		if err != nil {
			log.Error("Could not connect to InfluxDb to get daily summary stats!!")
			errHndlr(err, ERROR)
			return
		}

		//create influxdb query
		q := fmt.Sprintf("SELECT sum(value)/6 FROM bandwidth where time > '%s' and time < '%s' group by time(60s), cdn fill(0)", startTime.Format(time.RFC3339), endTime.Format(time.RFC3339))
		log.Infof(q)
		res, err := queryDB(influxClient, q, "cache_stats")
		if err != nil {
			errHndlr(err, ERROR)
			return
		}

		bp, _ := influx.NewBatchPoints(influx.BatchPointsConfig{
			Database:        "daily_stats",
			Precision:       "s",
			RetentionPolicy: config.DailySummaryRetentionPolicy,
		})
		for _, row := range res[0].Series {
			prevtime := startTime
			max := float64(0)
			bytesServed := float64(0)
			cdn := row.Tags["cdn"]
			for _, record := range row.Values {
				kbps, err := record[1].(json.Number).Float64()
				if err != nil {
					errHndlr(err, ERROR)
					continue
				}
				sampleTime, err := time.Parse(time.RFC3339, record[0].(string))
				if err != nil {
					errHndlr(err, ERROR)
					continue
				}
				max = floatMax(max, kbps)
				duration := sampleTime.Unix() - prevtime.Unix()
				bytesServed += float64(duration) * kbps / 8
				prevtime = sampleTime
			}
			maxGbps := max / 1000000
			bytesServedTb := bytesServed / 1000000000
			log.Infof("max gbps for cdn %v = %v", cdn, maxGbps)
			log.Infof("Tbytes served for cdn %v = %v", cdn, bytesServedTb)

			//write daily_maxgbps in traffic_ops
			var statsSummary traffic_ops.StatsSummary
			statsSummary.CdnName = cdn
			statsSummary.DeliveryService = "all"
			statsSummary.StatName = "daily_maxgbps"
			statsSummary.StatValue = strconv.FormatFloat(maxGbps, 'f', 2, 64)
			statsSummary.SummaryTime = now.Format(time.RFC3339)
			statsSummary.StatDate = startTime.Format("2006-01-02")
			go writeSummaryStats(config, statsSummary)

			tags := map[string]string{
				"deliveryservice": statsSummary.DeliveryService,
				"cdn":             statsSummary.CdnName,
			}

			fields := map[string]interface{}{
				"value": maxGbps,
			}
			pt, err := influx.NewPoint(
				statsSummary.StatName,
				tags,
				fields,
				startTime,
			)
			if err != nil {
				errHndlr(err, ERROR)
				continue
			}
			bp.AddPoint(pt)

			// write bytes served data to traffic_ops
			statsSummary.StatName = "daily_bytesserved"
			statsSummary.StatValue = strconv.FormatFloat(bytesServedTb, 'f', 2, 64)
			go writeSummaryStats(config, statsSummary)

			pt, err = influx.NewPoint(
				statsSummary.StatName,
				tags,
				fields,
				startTime,
			)
			if err != nil {
				errHndlr(err, ERROR)
				continue
			}
			bp.AddPoint(pt)
		}
		config.BpsChan <- bp
		log.Info("Collected daily stats @ ", now)
	}
}

func queryDB(con influx.Client, cmd string, database string) (res []influx.Result, err error) {
	q := influx.Query{
		Command:  cmd,
		Database: database,
	}
	if response, err := con.Query(q); err == nil {
		if response.Error() != nil {
			return res, response.Error()
		}
		res = response.Results
	}
	return
}

func writeSummaryStats(config StartupConfig, statsSummary traffic_ops.StatsSummary) {
	to, err := traffic_ops.Login(config.ToURL, config.ToUser, config.ToPasswd, true)
	if err != nil {
		newErr := fmt.Errorf("Could not store summary stats! Error logging in to %v: %v", config.ToURL, err)
		log.Error(newErr)
		return
	}
	err = to.AddSummaryStats(statsSummary)
	if err != nil {
		log.Error(err)
	}
}

func getToData(config StartupConfig, init bool, configChan chan RunningConfig) {
	var runningConfig RunningConfig
	to, err := traffic_ops.Login(config.ToURL, config.ToUser, config.ToPasswd, true)
	if err != nil {
		msg := fmt.Sprintf("Error logging in to %v: %v", config.ToURL, err)
		if init {
			panic(msg)
		}
		log.Error(msg)
		return
	}

	servers, err := to.Servers()
	if err != nil {
		msg := fmt.Sprintf("Error getting server list from %v: %v ", config.ToURL, err)
		if init {
			panic(msg)
		}
		log.Error(msg)
		return
	}

	runningConfig.CacheGroupMap = make(map[string]string)
	for _, server := range servers {
		runningConfig.CacheGroupMap[server.HostName] = server.Location
		if server.Type == "INFLUXDB" && server.Status == "ONLINE" {
			fqdn := server.HostName + "." + server.DomainName
			port, err := strconv.ParseInt(server.TcpPort, 10, 32)
			if err != nil {
				port = 8086 //default port
			}
			runningConfig.InfluxDBProps = append(runningConfig.InfluxDBProps, &struct {
				Fqdn         string
				Port         int64
				InfluxClient influx.Client
			}{fqdn, port, nil})
		}
	}

	cacheStatPath := "/publish/CacheStats?hc=1&stats="
	dsStatPath := "/publish/DsStats?hc=1&wildcard=1&stats="
	parameters, err := to.Parameters("TRAFFIC_STATS")
	if err != nil {
		msg := fmt.Sprintf("Error getting parameter list from %v: %v", config.ToURL, err)
		if init {
			panic(msg)
		}
		log.Error(msg)
		return
	}

	for _, param := range parameters {
		if param.Name == "DsStats" {
			statName := param.Value
			dsStatPath += "," + statName
		} else if param.Name == "CacheStats" {
			cacheStatPath += "," + param.Value
		}
	}
	cacheStatPath = strings.Replace(cacheStatPath, "=,", "=", 1)
	dsStatPath = strings.Replace(dsStatPath, "=,", "=", 1)

	runningConfig.HealthUrls = make(map[string]map[string]string)
	for _, server := range servers {
		if server.Type == "RASCAL" && server.Status == config.StatusToMon {
			cdnName := server.CdnName
			if cdnName == "" {
				log.Error("Unable to find CDN name for " + server.HostName + ".. skipping")
				continue
			}

			if runningConfig.HealthUrls[cdnName] == nil {
				runningConfig.HealthUrls[cdnName] = make(map[string]string)
			}
			url := "http://" + server.IpAddress + cacheStatPath
			runningConfig.HealthUrls[cdnName]["CacheStats"] = url
			url = "http://" + server.IpAddress + dsStatPath
			runningConfig.HealthUrls[cdnName]["DsStats"] = url
		}
	}

	lastSummaryTimeStr, err := to.SummaryStatsLastUpdated("daily_maxgbps")
	if err != nil {
		errHndlr(err, ERROR)
	} else {
		lastSummaryTime, err := time.Parse("2006-01-02 15:04:05", lastSummaryTimeStr)
		if err != nil {
			errHndlr(err, ERROR)
		} else {
			runningConfig.LastSummaryTime = lastSummaryTime
		}
	}

	configChan <- runningConfig
}

func calcMetrics(cdnName string, url string, cacheGroupMap map[string]string, config StartupConfig, runningConfig RunningConfig) {
	sampleTime := int64(time.Now().Unix())
	// get the data from trafficMonitor
	trafMonData, err := getURL(url)
	if err != nil {
		log.Error("Unable to connect to Traffic Monitor @ ", url, " - skipping timeslot")
		return
	}

	if strings.Contains(url, "CacheStats") {
		err = calcCacheValues(trafMonData, cdnName, sampleTime, cacheGroupMap, config)
	} else if strings.Contains(url, "DsStats") {
		err = calcDsValues(trafMonData, cdnName, sampleTime, config)
	} else {
		log.Warn("Don't know what to do with ", url)
	}
}

func errHndlr(err error, severity int) {
	if err != nil {
		switch {
		case severity == ERROR:
			log.Error(err)
		case severity == FATAL:
			log.Error(err)
			panic(err)
		}
	}
}

/* the ds json looks like:
{
  "deliveryService": {
    "linear-gbr-hls-sbr": {
      "	.us-ma-woburn.kbps": [{
        "index": 520281,
        "time": 1398893383605,
        "value": "0",
        "span": 520024
      }],
      "location.us-de-newcastle.kbps": [{
        "index": 520281,
        "time": 1398893383605,
        "value": "0",
        "span": 517707
      }],
    }
 }
*/
func calcDsValues(rascalData []byte, cdnName string, sampleTime int64, config StartupConfig) error {
	type DsStatsJSON struct {
		Pp              string `json:"pp"`
		Date            string `json:"date"`
		DeliveryService map[string]map[string][]struct {
			Index uint64 `json:"index"`
			Time  int    `json:"time"`
			Value string `json:"value"`
			Span  uint64 `json:"span"`
		} `json:"deliveryService"`
	}

	var jData DsStatsJSON
	err := json.Unmarshal(rascalData, &jData)
	errHndlr(err, ERROR)

	statCount := 0
	bps, _ := influx.NewBatchPoints(influx.BatchPointsConfig{
		Database:        "deliveryservice_stats",
		Precision:       "ms",
		RetentionPolicy: config.DsRetentionPolicy,
	})
	for dsName, dsData := range jData.DeliveryService {
		for dsMetric, dsMetricData := range dsData {
			//create dataKey (influxDb series)
			var cachegroup, statName string
			if strings.Contains(dsMetric, "total.") {
				s := strings.Split(dsMetric, ".")
				cachegroup, statName = s[0], s[1]
			} else {
				s := strings.Split(dsMetric, ".")
				cachegroup, statName = s[1], s[2]
			}

			//convert stat time to epoch
			statTime := strconv.Itoa(dsMetricData[0].Time)
			msInt, err := strconv.ParseInt(statTime, 10, 64)
			if err != nil {
				errHndlr(err, ERROR)
			}

			newTime := time.Unix(0, msInt*int64(time.Millisecond))
			//convert stat value to float
			statValue := dsMetricData[0].Value
			statFloatValue, err := strconv.ParseFloat(statValue, 64)
			if err != nil {
				statFloatValue = 0.0
			}
			tags := map[string]string{
				"deliveryservice": dsName,
				"cdn":             cdnName,
				"cachegroup":      cachegroup,
			}

			fields := map[string]interface{}{
				"value": statFloatValue,
			}
			pt, err := influx.NewPoint(
				statName,
				tags,
				fields,
				newTime,
			)
			if err != nil {
				errHndlr(err, ERROR)
				continue
			}
			bps.AddPoint(pt)
			statCount++
		}
	}
	config.BpsChan <- bps
	log.Info("Collected ", statCount, " deliveryservice stats values for ", cdnName, " @ ", sampleTime)
	return nil
}

/* The caches json looks like:
{
	caches: {
		odol-atsmid-est-01: { },
		odol-atsec-sfb-05: {
			ats.proxy.process.net.read_bytes: [
				{
					index: 332545,
					time: 1396711793883,
					value: "5547585527895",
					span: 1
				}
			],
			ats.proxy.process.http.transaction_counts.hit_fresh.process: [
				{
					index: 332545,
					time: 1396711793883,
					value: "2109053611",
					span: 1
				}
			],
		}
	}
}
*/

func calcCacheValues(trafmonData []byte, cdnName string, sampleTime int64, cacheGroupMap map[string]string, config StartupConfig) error {

	type CacheStatsJSON struct {
		Pp     string `json:"pp"`
		Date   string `json:"date"`
		Caches map[string]map[string][]struct {
			Index uint64 `json:"index"`
			Time  int    `json:"time"`
			Value string `json:"value"`
			Span  uint64 `json:"span"`
		} `json:"caches"`
	}
	var jData CacheStatsJSON
	err := json.Unmarshal(trafmonData, &jData)
	errHndlr(err, ERROR)

	statCount := 0
	bps, err := influx.NewBatchPoints(influx.BatchPointsConfig{
		Database:        "cache_stats",
		Precision:       "ms",
		RetentionPolicy: config.CacheRetentionPolicy,
	})
	if err != nil {
		errHndlr(err, ERROR)
	}
	for cacheName, cacheData := range jData.Caches {
		for statName, statData := range cacheData {
			dataKey := statName
			dataKey = strings.Replace(dataKey, ".bandwidth", ".kbps", 1)
			dataKey = strings.Replace(dataKey, "-", "_", -1)

			//Get the stat time and convert to epoch
			statTime := strconv.Itoa(statData[0].Time)
			msInt, err := strconv.ParseInt(statTime, 10, 64)
			if err != nil {
				errHndlr(err, ERROR)
			}

			newTime := time.Unix(0, msInt*int64(time.Millisecond))
			//Get the stat value and convert to float
			statValue := statData[0].Value
			statFloatValue, err := strconv.ParseFloat(statValue, 64)
			if err != nil {
				statFloatValue = 0.00
			}
			tags := map[string]string{
				"cachegroup": cacheGroupMap[cacheName],
				"hostname":   cacheName,
				"cdn":        cdnName,
			}

			fields := map[string]interface{}{
				"value": statFloatValue,
			}
			pt, err := influx.NewPoint(
				dataKey,
				tags,
				fields,
				newTime,
			)
			if err != nil {
				errHndlr(err, ERROR)
				continue
			}
			bps.AddPoint(pt)
			statCount++
		}
	}
	config.BpsChan <- bps
	log.Info("Collected ", statCount, " cache stats values for ", cdnName, " @ ", sampleTime)
	return nil
}

func getURL(url string) ([]byte, error) {
	resp, err := http.Get(url)
	if err != nil {
		return nil, err
	}
	defer resp.Body.Close()
	body, err := ioutil.ReadAll(resp.Body)
	if err != nil {
		return nil, err
	}
	return body, nil
}

func influxConnect(config StartupConfig, runningConfig RunningConfig) (influx.Client, error) {
	urlClients := make(map[string]influx.Client)
	var urls []string
	for _, InfluxHost := range runningConfig.InfluxDBProps {
		u := fmt.Sprintf("http://%s:%d", InfluxHost.Fqdn, InfluxHost.Port)
		urls = append(urls, u)
		influxClient := InfluxHost.InfluxClient
		if influxClient == nil {
			conf := influx.HTTPConfig{
				Addr:     u,
				Username: config.InfluxUser,
				Password: config.InfluxPassword,
			}
			con, err := influx.NewHTTPClient(conf)
			if err != nil {
				errHndlr(err, ERROR)
				continue
			}
			InfluxHost.InfluxClient = con
			influxClient = InfluxHost.InfluxClient
		}
		urlClients[u] = influxClient
	}

	for len(urls) > 0 {
		n := rand.Intn(len(urls))
		url := urls[n]
		urls = append(urls[:n], urls[n+1:]...)
		con := urlClients[url]
		q := influx.Query{
			Command:  "show databases",
			Database: "",
		}
		_, err := con.Query(q)
		if err != nil {
			errHndlr(err, ERROR)
			//set it to null
			for _, props := range runningConfig.InfluxDBProps {
				if strings.Contains(url, props.Fqdn) {
					props.InfluxClient = nil
				}
			}
			continue
		}
		return con, nil
	}

	err := errors.New("Could not connect to any of the InfluxDb servers that are ONLINE in traffic ops.")
	return nil, err
}

func sendMetrics(config StartupConfig, runningConfig RunningConfig, bps influx.BatchPoints, retry bool) {
	influxClient, err := influxConnect(config, runningConfig)
	if err != nil {
		if retry {
			config.BpsChan <- bps
		}
		errHndlr(err, ERROR)
		return
	}
<<<<<<< HEAD
	defer influxClient.Close()

	influxClient.Write(bps)

	log.Info(fmt.Sprintf("Sent %v stats for %v", len(bps.Points()), bps.Database()))
	return
=======

	pts := bps.Points()
	for len(pts) > 0 {
		chunkBps, err := influx.NewBatchPoints(influx.BatchPointsConfig{
			Database:        bps.Database(),
			Precision:       bps.Precision(),
			RetentionPolicy: bps.RetentionPolicy(),
		})
		if err != nil {
			if retry {
				config.BpsChan <- chunkBps
			}
			errHndlr(err, ERROR)
		}
		for _, p := range pts[:intMin(config.MaxPublishSize, len(pts))] {
			chunkBps.AddPoint(p)
		}
		pts = pts[intMin(config.MaxPublishSize, len(pts)):]

		err = influxClient.Write(chunkBps)
		if err != nil {
			if retry {
				config.BpsChan <- chunkBps
			}
			errHndlr(err, ERROR)
		} else {
			log.Info(fmt.Sprintf("Sent %v stats for %v", len(chunkBps.Points()), chunkBps.Database()))
		}
	}

>>>>>>> a976f9d3
}

func intMin(a, b int) int {
	if a < b {
		return a
	}
	return b
}

func floatMax(a, b float64) float64 {
	if a > b {
		return a
	}
	return b
}<|MERGE_RESOLUTION|>--- conflicted
+++ resolved
@@ -763,45 +763,12 @@
 		errHndlr(err, ERROR)
 		return
 	}
-<<<<<<< HEAD
+
 	defer influxClient.Close()
 
 	influxClient.Write(bps)
-
 	log.Info(fmt.Sprintf("Sent %v stats for %v", len(bps.Points()), bps.Database()))
 	return
-=======
-
-	pts := bps.Points()
-	for len(pts) > 0 {
-		chunkBps, err := influx.NewBatchPoints(influx.BatchPointsConfig{
-			Database:        bps.Database(),
-			Precision:       bps.Precision(),
-			RetentionPolicy: bps.RetentionPolicy(),
-		})
-		if err != nil {
-			if retry {
-				config.BpsChan <- chunkBps
-			}
-			errHndlr(err, ERROR)
-		}
-		for _, p := range pts[:intMin(config.MaxPublishSize, len(pts))] {
-			chunkBps.AddPoint(p)
-		}
-		pts = pts[intMin(config.MaxPublishSize, len(pts)):]
-
-		err = influxClient.Write(chunkBps)
-		if err != nil {
-			if retry {
-				config.BpsChan <- chunkBps
-			}
-			errHndlr(err, ERROR)
-		} else {
-			log.Info(fmt.Sprintf("Sent %v stats for %v", len(chunkBps.Points()), chunkBps.Database()))
-		}
-	}
-
->>>>>>> a976f9d3
 }
 
 func intMin(a, b int) int {
