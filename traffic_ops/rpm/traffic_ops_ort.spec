#
# Copyright 2015 Comcast Cable Communications Management, LLC
#
# Licensed under the Apache License, Version 2.0 (the "License");
# you may not use this file except in compliance with the License.
# You may obtain a copy of the License at
#
# http://www.apache.org/licenses/LICENSE-2.0
#
# Unless required by applicable law or agreed to in writing, software
# distributed under the License is distributed on an "AS IS" BASIS,
# WITHOUT WARRANTIES OR CONDITIONS OF ANY KIND, either express or implied.
# See the License for the specific language governing permissions and
# limitations under the License.
#
%define debug_package %{nil}
Name:		traffic_ops_ort
<<<<<<< HEAD
Version:	0.50e
=======
Version:	0.50g
>>>>>>> 366453c5
Release:	1%{?dist}
Summary:	Installs ORT script for Traffic Control caches
Packager:	mark_torluemke at Cable dot Comcast dot com
Vendor:		Comcast
Group:		Applications/Communications
License:	GNU LGPL Version 2.1
Requires:	perl-JSON
URL:		https://evc.io.comcast.net/video/cdneng/configs/twelve_monkeys/tags/current/
Source0:	traffic_ops_ort.tgz


%description
Installs ORT script for Traffic Ops caches

%prep
rm -f $RPM_SOURCE_DIR/traffic_ops_ort.pl
rm -f $RPM_SOURCE_DIR/supermicro_udev_mapper.pl
tar xvf $RPM_SOURCE_DIR/traffic_ops_ort.tgz -C $RPM_SOURCE_DIR


%build


%install
mkdir -p ${RPM_BUILD_ROOT}/opt/ort
cp -r ${RPM_SOURCE_DIR}/traffic_ops_ort.pl ${RPM_BUILD_ROOT}/opt/ort
cp -r ${RPM_SOURCE_DIR}/supermicro_udev_mapper.pl ${RPM_BUILD_ROOT}/opt/ort

%clean
rm -rf ${RPM_BUILD_ROOT}

%post

%files
%attr(755, root, root)
/opt/ort/traffic_ops_ort.pl
/opt/ort/supermicro_udev_mapper.pl

%changelog
* Thu Jan 29 2015 Mark Torluemke <mark_torluemke(at)cable.comcast.com>
- 0.42b Initial RPM build based on git hash 688ac64
- 0.43d RPM rebuild based on git hash c7e829e
- 0.44a RPM rebuild based on git hash 9171d76
- 0.45a RPM rebuild based on git hash 8fab555 - Thu Feb 19 2015
- 0.45b RPM rebuild based on git hash f12afeb - Thu Feb 19 2015
- 0.46a RPM rebuild based on git hash 43b6535 - Thu Feb 19 2015
- 0.46b RPM rebuild based on git hash ea8e57d - Thu Mar 04 2015
- 0.47a RPM rebuild based on git hash 9c0f864 - Mon Mar 09 2015
- 0.48a RPM rebuild based on git hash a4f0615 - Mon Mar 09 2015
- 0.49a RPM rebuild based on git hash 60754d2 - Tue May 12 2015
- 0.50c RPM rebuild based on git hash d61a85f - Thu Jun 11 2015
<<<<<<< HEAD
- 0.50e RPM rebuild based on git hash 14f97ff - Wed Jun 17 2015
=======
- 0.50e RPM rebuild based on git hash 14f97ff - Wed Jun 17 2015
- 0.50g RPM rebuild based on git hash 000794c - Thu Jun 18 2015
>>>>>>> 366453c5
<|MERGE_RESOLUTION|>--- conflicted
+++ resolved
@@ -15,11 +15,7 @@
 #
 %define debug_package %{nil}
 Name:		traffic_ops_ort
-<<<<<<< HEAD
-Version:	0.50e
-=======
 Version:	0.50g
->>>>>>> 366453c5
 Release:	1%{?dist}
 Summary:	Installs ORT script for Traffic Control caches
 Packager:	mark_torluemke at Cable dot Comcast dot com
@@ -71,9 +67,5 @@
 - 0.48a RPM rebuild based on git hash a4f0615 - Mon Mar 09 2015
 - 0.49a RPM rebuild based on git hash 60754d2 - Tue May 12 2015
 - 0.50c RPM rebuild based on git hash d61a85f - Thu Jun 11 2015
-<<<<<<< HEAD
 - 0.50e RPM rebuild based on git hash 14f97ff - Wed Jun 17 2015
-=======
-- 0.50e RPM rebuild based on git hash 14f97ff - Wed Jun 17 2015
-- 0.50g RPM rebuild based on git hash 000794c - Thu Jun 18 2015
->>>>>>> 366453c5
+- 0.50g RPM rebuild based on git hash 000794c - Thu Jun 18 2015