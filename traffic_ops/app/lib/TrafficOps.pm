--- conflicted
+++ resolved
@@ -1007,15 +1007,10 @@
 		$self->plugin($package_name);
 	}
 
-<<<<<<< HEAD
-	my $registration_email_from = $config->{'portal'}{'registration_email_from'};
-	if ( defined($registration_email_from) ) {
-=======
 	closedir(DIR);
 
 	my $to_email_from = $config->{'to'}{'email_from'};
 	if ( defined($to_email_from) ) {
->>>>>>> fff7d894
 
 		$self->plugin(
 			mail => {
