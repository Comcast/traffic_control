--- conflicted
+++ resolved
@@ -88,7 +88,7 @@
 		my $profile_id = $data->profile->id;
 		if ( $data->type->name =~ /^DNS/ ) {
 			$routing_name = $self->db->resultset('Parameter')->search(
-			{ -and => [ 'me.name' => 'DNSRoutingName', 'profile.id' => $profile_id ] },
+			{ -and => [ 'me.name' => 'routing.name.dns', 'profile.id' => $profile_id ] },
 			{
 				join     => { profile_parameters => { profile => undef} },
 				distinct => 1
@@ -97,7 +97,7 @@
 		}
 		else{
 			$routing_name = $self->db->resultset('Parameter')->search(
-			{ -and => [ 'me.name' => 'HTTPRoutingName', 'profile.id' => $profile_id ] },
+			{ -and => [ 'me.name' => 'routing.name.http', 'profile.id' => $profile_id ] },
 			{
 				join     => { profile_parameters => { profile => undef} },
 				distinct => 1
@@ -220,12 +220,9 @@
 				"ipv6_routing_enabled"   => \$row->ipv6_routing_enabled,
 				"range_request_handling" => $row->range_request_handling,
 				"cacheurl"               => $row->cacheurl,
-<<<<<<< HEAD
 				"origin_shield"			 => $row->origin_shield,
 				"routing_name"			 => $row->routing_name,
-=======
 				"remap_text"             => $row->remap_text,
->>>>>>> 1735ccb3
 			}
 		);
 	}
@@ -633,13 +630,9 @@
 			mid_header_rewrite     => $self->param('ds.mid_header_rewrite') eq "" ? undef : $self->param('ds.mid_header_rewrite'),
 			regex_remap   => $self->param('ds.regex_remap')   eq "" ? undef : $self->param('ds.regex_remap'),
 			origin_shield => $self->param('ds.origin_shield') eq "" ? undef : $self->param('ds.origin_shield'),
-<<<<<<< HEAD
 			routing_name => $self->param('ds.routing_name') eq "" ? undef : $self->param('ds.routing_name'),
-			cacheurl      => $self->param('ds.cacheurl') eq ""      ? undef : $self->param('ds.cacheurl'),
-=======
 			cacheurl      => $self->param('ds.cacheurl')      eq "" ? undef : $self->param('ds.cacheurl'),
 			remap_text    => $self->param('ds.remap_text')    eq "" ? undef : $self->param('ds.remap_text'),
->>>>>>> 1735ccb3
 		);
 
 		if ( $self->param('ds.type.id') == &type_id( $self, "DNS" ) ) {
@@ -823,13 +816,9 @@
 				mid_header_rewrite     => $self->param('ds.mid_header_rewrite') eq "" ? undef : $self->param('ds.mid_header_rewrite'),
 				regex_remap   => $self->param('ds.regex_remap')   eq "" ? undef : $self->param('ds.regex_remap'),
 				origin_shield => $self->param('ds.origin_shield') eq "" ? undef : $self->param('ds.origin_shield'),
-<<<<<<< HEAD
 				routing_name => $self->param('ds.routing_name') eq "" ? undef : $self->param('ds.routing_name'),
-				cacheurl      => $self->param('ds.cacheurl') eq ""      ? undef : $self->param('ds.cacheurl'),
-=======
 				cacheurl      => $self->param('ds.cacheurl')      eq "" ? undef : $self->param('ds.cacheurl'),
 				remap_text    => $self->param('ds.remap_text')    eq "" ? undef : $self->param('ds.remap_text'),
->>>>>>> 1735ccb3
 			}
 		);
 		$insert->insert();
