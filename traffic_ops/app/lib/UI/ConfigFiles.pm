package UI::ConfigFiles;

#
# Copyright 2015 Comcast Cable Communications Management, LLC
#
# Licensed under the Apache License, Version 2.0 (the "License");
# you may not use this file except in compliance with the License.
# You may obtain a copy of the License at
#
#     http://www.apache.org/licenses/LICENSE-2.0
#
# Unless required by applicable law or agreed to in writing, software
# distributed under the License is distributed on an "AS IS" BASIS,
# WITHOUT WARRANTIES OR CONDITIONS OF ANY KIND, either express or implied.
# See the License for the specific language governing permissions and
# limitations under the License.
#
#
#
use UI::Utils;

use Mojo::Base 'Mojolicious::Controller';
use Data::Dumper;
use Extensions::ConfigList;
use Date::Manip;
use NetAddr::IP;
use UI::DeliveryService;
use JSON;
use API::DeliveryService::KeysUrlSig qw(URL_SIG_KEYS_BUCKET);

my $dispatch_table ||= {
	"logs_xml.config"         => sub { logs_xml_dot_config(@_) },
	"cacheurl.config"         => sub { cacheurl_dot_config(@_) },
	"records.config"          => sub { generic_config(@_) },
	"plugin.config"           => sub { generic_config(@_) },
	"astats.config"           => sub { generic_config(@_) },
	"volume.config"           => sub { volume_dot_config(@_) },
	"hosting.config"          => sub { hosting_dot_config(@_) },
	"storage.config"          => sub { storage_dot_config(@_) },
	"50-ats.rules"            => sub { ats_dot_rules(@_) },
	"cache.config"            => sub { cache_dot_config(@_) },
	"remap.config"            => sub { remap_dot_config(@_) },
	"parent.config"           => sub { parent_dot_config(@_) },
	"sysctl.conf"             => sub { generic_config(@_) },
	"ip_allow.config"         => sub { ip_allow_dot_config(@_) },
	"12M_facts"               => sub { facts(@_) },
	"regex_revalidate.config" => sub { regex_revalidate_dot_config(@_) },
	"drop_qstring.config"     => sub { drop_qstring_dot_config(@_) },
	"bg_fetch.config"         => sub { bg_fetch_dot_config(@_) },

	"url_sig_.config"      => sub { url_sig_config(@_) },
	"hdr_rw_.config"       => sub { header_rewrite_dot_config(@_) },
	"set_dscp_.config"     => sub { header_rewrite_dscp_dot_config(@_) },
	"to_ext_.config"       => sub { to_ext_dot_config(@_) },
	"regex_remap_.config"  => sub { regex_remap_dot_config(@_) },
	"cacheurl_.config"     => sub { cacheurl_dot_config(@_) },
	"all"                  => sub { gen_fancybox_data(@_) },
	"ssl_multicert.config" => sub { ssl_multicert_dot_config(@_) },

};

my $separator ||= {
	"records.config"  => " ",
	"plugin.config"   => " ",
	"sysctl.conf"     => " = ",
	"url_sig_.config" => " = ",
	"astats.config"   => "=",
};

sub genfiles {
	my $self = shift;
	my $mode = $self->param('mode');
	my $id   = $self->param('id');
	my $file = $self->param('filename');

	my $org_name = $file;

	$file =~ s/^url_sig_.*\.config$/url_sig_\.config/;
	$file =~ s/^hdr_rw_.*\.config$/hdr_rw_\.config/;
	$file =~ s/^set_dscp_.*\.config$/set_dscp_\.config/;
	$file =~ s/^regex_remap_.*\.config$/regex_remap_\.config/;
	$file =~ s/^cacheurl_.*\.config$/cacheurl_\.config/;
	if ( $file =~ /^to_ext_.*\.config$/ ) {
		$file     =~ s/^to_ext_.*\.config$/to_ext_\.config/;
		$org_name =~ s/^to_ext_.*\.config$/to_ext_\.config/;
	}

	my $text = undef;
	if ( $mode eq 'view' ) {

		if ( defined( $dispatch_table->{$file} ) ) {
			$text = $dispatch_table->{$file}->( $self, $id, $org_name );
		}
		else {
			$text = &take_and_bake( $self, $id, $org_name );
		}
	}

	if ( $file ne "all" ) {
		$self->res->headers->content_type("application/download");
		$self->res->headers->content_disposition("attachment; filename=\"$org_name\"");
		$self->render( text => $text, format => 'txt' );
	}
	else {

		# ignore $text, the good stuff is in the stash
		$self->stash( fbox_layout => 1 );
	}
}

sub gen_fancybox_data {
	my $self     = shift;
	my $id       = shift;
	my $filename = shift;

	my $file_text;
	my $server  = $self->server_data($id);
	my $ds_data = $self->ds_data($server);
	my $rs      = $self->db->resultset('ProfileParameter')->search(
		{ -and => [ profile => $server->profile->id, 'parameter.name' => 'location' ] },
		{ prefetch => [ { parameter => undef }, { profile => undef } ] }
	);
	while ( my $row = $rs->next ) {
		my $file = $row->parameter->config_file;

		# print "Genning $file\n";
		my $org_name = $file;
		$file =~ s/^url_sig_.*\.config$/url_sig_\.config/;
		$file =~ s/^hdr_rw_.*\.config$/hdr_rw_\.config/;
		$file =~ s/^set_dscp_.*\.config$/set_dscp_\.config/;
		$file =~ s/^regex_remap_.*\.config$/regex_remap_\.config/;
		$file =~ s/^cacheurl_.*\.config$/cacheurl_\.config/;
		if ( $file =~ /^to_ext_.*\.config$/ ) {
			$file     =~ s/^to_ext_.*\.config$/to_ext_\.config/;
			$org_name =~ s/^to_ext_(.*)\.config$/$1.config/;
		}

		my $text = "boo";
		if ( defined( $dispatch_table->{$file} ) ) {
			$text = $dispatch_table->{$file}->( $self, $id, $org_name, $ds_data );
		}
		else {
			$text = &take_and_bake( $self, $id, $org_name, $ds_data );
		}
		$file_text->{$org_name} = $text;
	}
	$self->stash( file_text => $file_text );
	$self->stash( host_name => $server->host_name );
}

sub server_data {
	my $self = shift;
	my $id   = shift;

	my $server;

	#	if ( defined( $self->app->session->{server_data} ) ) {
	#		$server = $self->app->session->{server_data};
	#		return $server;
	#	}
	if ( $id =~ /^\d+$/ ) {
		$server = $self->db->resultset('Server')->search( { id => $id } )->single;
	}
	else {
		$server = $self->db->resultset('Server')->search( { host_name => $id } )->single;
	}

	#	$self->app->session->{server_data} = $server;
	return $server;
}

sub header_comment {
	my $self      = shift;
	my $host_name = shift;

	my $text = "# DO NOT EDIT - Generated for " . $host_name . " by " . &name_version_string($self) . " on " . `date`;
	return $text;
}

sub ds_data {
	my $self   = shift;
	my $server = shift;

	my $dsinfo;

	#	if ( defined( $self->app->session->{dsinfo} ) ) {
	#		$dsinfo = $self->app->session->{dsinfo};
	#		return $dsinfo;
	#	}
	$dsinfo->{host_name}   = $server->host_name;
	$dsinfo->{domain_name} = $server->domain_name;

	my $storage_data = $self->param_data( $server, "storage.config" );
	$dsinfo->{RAM_Volume}  = $storage_data->{RAM_Volume};
	$dsinfo->{Disk_Volume} = $storage_data->{Disk_Volume};

	my @server_ids = ();
	my $rs;
	if ( $server->type->name eq "MID" ) {

		# the mids will do all deliveryservices in this CDN
		my $domain =
			$self->db->resultset('ProfileParameter')
			->search( { -and => [ profile => $server->profile->id, 'parameter.name' => 'domain_name', 'parameter.config_file' => 'CRConfig.json' ] },
			{ prefetch => [ 'parameter', 'profile' ] } )->get_column('parameter.value')->single();

		$rs = $self->db->resultset('DeliveryServiceInfoForDomainList')->search( {}, { bind => [$domain] } );
	}
	else {
		$rs = $self->db->resultset('DeliveryServiceInfoForServerList')->search( {}, { bind => [ $server->id ] } );
	}

	my $j = 0;
	while ( my $row = $rs->next ) {
		my $org_server             = $row->org_server_fqdn;
		my $dscp                   = $row->dscp;
		my $re_type                = $row->re_type;
		my $ds_type                = $row->ds_type;
		my $signed                 = $row->signed;
		my $qstring_ignore         = $row->qstring_ignore;
		my $ds_xml_id              = $row->xml_id;
		my $ds_domain              = $row->domain_name;
		my $edge_header_rewrite    = $row->edge_header_rewrite;
		my $mid_header_rewrite     = $row->mid_header_rewrite;
		my $regex_remap            = $row->regex_remap;
		my $protocol               = $row->protocol;
		my $range_request_handling = $row->range_request_handling;
		my $origin_shield          = $row->origin_shield;
		my $cacheurl               = $row->cacheurl;
		my $remap_text             = $row->remap_text;
		my $multi_site_origin      = $row->multi_site_origin;

		if ( $re_type eq 'HOST_REGEXP' ) {
			my $host_re = $row->pattern;
			my $map_to  = $org_server . "/";
			if ( $host_re =~ /\.\*$/ ) {
				my $re = $host_re;
				$re =~ s/\\//g;
				$re =~ s/\.\*//g;
				my $hname = $ds_type =~ /^DNS/ ? "edge" : "ccr";
				my $map_from = "http://" . $hname . $re . $ds_domain . "/";
				if ( $protocol == 0 ) {
					$dsinfo->{dslist}->[$j]->{"remap_line"}->{$map_from} = $map_to;
				}
				elsif ( $protocol == 1 ) {
					$map_from = "https://" . $hname . $re . $ds_domain . "/";
					$dsinfo->{dslist}->[$j]->{"remap_line"}->{$map_from} = $map_to;
				}
				elsif ( $protocol == 2 ) {

					#add the first one with http
					$dsinfo->{dslist}->[$j]->{"remap_line"}->{$map_from} = $map_to;

					#add the second one for https
					my $map_from2 = "https://" . $hname . $re . $ds_domain . "/";
					$dsinfo->{dslist}->[$j]->{"remap_line2"}->{$map_from2} = $map_to;
				}
			}
			else {
				my $map_from = "http://" . $host_re . "/";
				if ( $protocol == 0 ) {
					$dsinfo->{dslist}->[$j]->{"remap_line"}->{$map_from} = $map_to;
				}
				elsif ( $protocol == 1 ) {
					$map_from = "https://" . $host_re . "/";
					$dsinfo->{dslist}->[$j]->{"remap_line"}->{$map_from} = $map_to;
				}
				elsif ( $protocol == 2 ) {

					#add with http
					$dsinfo->{dslist}->[$j]->{"remap_line"}->{$map_from} = $map_to;

					#add with https
					my $map_from2 = "https://" . $host_re . "/";
					$dsinfo->{dslist}->[$j]->{"remap_line2"}->{$map_from2} = $map_to;
				}
			}
		}
		$dsinfo->{dslist}->[$j]->{"dscp"}                   = $dscp;
		$dsinfo->{dslist}->[$j]->{"org"}                    = $org_server;
		$dsinfo->{dslist}->[$j]->{"type"}                   = $ds_type;
		$dsinfo->{dslist}->[$j]->{"domain"}                 = $ds_domain;
		$dsinfo->{dslist}->[$j]->{"signed"}                 = $signed;
		$dsinfo->{dslist}->[$j]->{"qstring_ignore"}         = $qstring_ignore;
		$dsinfo->{dslist}->[$j]->{"ds_xml_id"}              = $ds_xml_id;
		$dsinfo->{dslist}->[$j]->{"edge_header_rewrite"}    = $edge_header_rewrite;
		$dsinfo->{dslist}->[$j]->{"mid_header_rewrite"}     = $mid_header_rewrite;
		$dsinfo->{dslist}->[$j]->{"regex_remap"}            = $regex_remap;
		$dsinfo->{dslist}->[$j]->{"range_request_handling"} = $range_request_handling;
		$dsinfo->{dslist}->[$j]->{"origin_shield"}          = $origin_shield;
		$dsinfo->{dslist}->[$j]->{"cacheurl"}               = $cacheurl;
		$dsinfo->{dslist}->[$j]->{"remap_text"}             = $remap_text;
		$dsinfo->{dslist}->[$j]->{"multi_site_origin"}      = $multi_site_origin;

		if ( defined($edge_header_rewrite) ) {
			my $fname = "hdr_rw_" . $ds_xml_id . ".config";
			$dsinfo->{dslist}->[$j]->{"hdr_rw_file"} = $fname;
		}
		if ( defined($mid_header_rewrite) ) {
			my $fname = "hdr_rw_mid_" . $ds_xml_id . ".config";
			$dsinfo->{dslist}->[$j]->{"mid_hdr_rw_file"} = $fname;
		}
		if ( defined($cacheurl) ) {
			my $fname = "cacheurl_" . $ds_xml_id . ".config";
			$dsinfo->{dslist}->[$j]->{"cacheurl_file"} = $fname;
		}

		$j++;
	}

	#	$self->app->session->{dsinfo} = $dsinfo;
	return $dsinfo;
}

sub param_data {
	my $self     = shift;
	my $server   = shift;
	my $filename = shift;

	my $data;

	my $rs = $self->db->resultset('ProfileParameter')->search( { -and => [ profile => $server->profile->id, 'parameter.config_file' => $filename ] },
		{ prefetch => [ { parameter => undef }, { profile => undef } ] } );
	while ( my $row = $rs->next ) {
		if ( $row->parameter->name eq "location" ) {
			next;
		}
		my $value = $row->parameter->value;

		# some files have multiple lines with the same key... handle that with param id.
		my $key = $row->parameter->name;
		if ( defined( $data->{$key} ) ) {
			$key .= "__" . $row->parameter->id;
		}
		if ( $value =~ /^STRING __HOSTNAME__$/ ) {
			$value = "STRING " . $server->host_name . "." . $server->domain_name;
		}
		$data->{$key} = $value;
	}
	return $data;
}

sub parent_data {
	my $self   = shift;
	my $server = shift;

	my $pinfo;
	my @parent_cachegroup_ids;
	my $org_loc_type_id = &type_id( $self, "ORG_LOC" );
	if ( $server->type->name eq 'MID' ) {

		# multisite origins take all the org groups in to account
		@parent_cachegroup_ids = $self->db->resultset('Cachegroup')->search( { type => $org_loc_type_id } )->get_column('id')->all();
	}
	else {
		@parent_cachegroup_ids = $self->db->resultset('Cachegroup')->search( { id => $server->cachegroup->id } )->get_column('parent_cachegroup_id')->all();
	}

	my $online   = &admin_status_id( $self, "ONLINE" );
	my $reported = &admin_status_id( $self, "REPORTED" );

	# get the server's cdn domain
	my $param =
		$self->db->resultset('ProfileParameter')
		->search( { -and => [ profile => $server->profile->id, 'parameter.config_file' => 'CRConfig.json', 'parameter.name' => 'domain_name' ] },
		{ prefetch => [ { parameter => undef }, { profile => undef } ] } )->single();
	my $server_domain = $param->parameter->value;

	my $rs_parent =
		$self->db->resultset('Server')->search( { cachegroup => { -in => \@parent_cachegroup_ids }, status => { -in => [ $online, $reported ] } },
		{ prefetch => [ 'cachegroup', 'status', 'type', 'profile' ] } );

	my $i             = 0;
	my %profile_cache = ();
	while ( my $row = $rs_parent->next ) {

		# get the profile info, and cache it in %profile_cache
		my $ds_domain      = undef;
		my $weight         = undef;
		my $port           = undef;
		my $use_ip_address = undef;
		my $pid            = $row->profile->id;
		if ( !defined( $profile_cache{$pid} ) ) {

			# assign $ds_domain, $weight and $port, and cache the results %profile_cache
			my $param =
				$self->db->resultset('ProfileParameter')
				->search( { -and => [ profile => $pid, 'parameter.config_file' => 'CRConfig.json', 'parameter.name' => 'domain_name' ] },
				{ prefetch => [ 'parameter', 'profile' ] } )->single();
			$ds_domain = $param->parameter->value;
			$profile_cache{$pid}->{domain_name} = $ds_domain;
			$param =
				$self->db->resultset('ProfileParameter')
				->search( { -and => [ profile => $pid, 'parameter.config_file' => 'parent.config', 'parameter.name' => 'weight' ] },
				{ prefetch => [ 'parameter', 'profile' ] } )->single();
			$weight = defined($param) ? $param->parameter->value : "0.999";
			$profile_cache{$pid}->{weight} = $weight;
			$param =
				$self->db->resultset('ProfileParameter')
				->search( { -and => [ profile => $pid, 'parameter.config_file' => 'parent.config', 'parameter.name' => 'port' ] },
				{ prefetch => [ 'parameter', 'profile' ] } )->single();
			$port = defined($param) ? $param->parameter->value : undef;
			$profile_cache{$pid}->{port} = $port;
			$param =
				$self->db->resultset('ProfileParameter')
				->search( { -and => [ profile => $pid, 'parameter.config_file' => 'parent.config', 'parameter.name' => 'use_ip_address' ] },
				{ prefetch => [ 'parameter', 'profile' ] } )->single();
			$use_ip_address = defined($param) ? $param->parameter->value : 0;
			$profile_cache{$pid}->{use_ip_address} = $use_ip_address;
		}
		else {
			$ds_domain      = $profile_cache{$pid}->{domain_name};
			$weight         = $profile_cache{$pid}->{weight};
			$port           = $profile_cache{$pid}->{port};
			$use_ip_address = $profile_cache{$pid}->{use_ip_address};
		}
		if ( defined($ds_domain) && defined($server_domain) && $ds_domain eq $server_domain ) {
			$pinfo->{"plist"}->[$i]->{"host_name"}      = $row->host_name;
			$pinfo->{"plist"}->[$i]->{"port"}           = defined($port) ? $port : $row->tcp_port;
			$pinfo->{"plist"}->[$i]->{"domain_name"}    = $row->domain_name;
			$pinfo->{"plist"}->[$i]->{"weight"}         = $weight;
			$pinfo->{"plist"}->[$i]->{"use_ip_address"} = $use_ip_address;
			$pinfo->{"plist"}->[$i]->{"ip_address"}     = $row->ip_address;
			if ( $server->cachegroup->parent_cachegroup_id == $row->cachegroup->id ) {
				$pinfo->{"plist"}->[$i]->{"preferred"} = 1;
			}
			else {
				$pinfo->{"plist"}->[$i]->{"preferred"} = 0;
			}
			$i++;
		}
	}
	return $pinfo;
}

sub ip_allow_data {
	my $self   = shift;
	my $server = shift;

	my $ipallow;
	$ipallow = ();

	my $i = 0;

	# localhost is trusted.
	$ipallow->[$i]->{src_ip} = '127.0.0.1';
	$ipallow->[$i]->{action} = 'ip_allow';
	$ipallow->[$i]->{method} = "ALL";
	$i++;
	$ipallow->[$i]->{src_ip} = '::1';
	$ipallow->[$i]->{action} = 'ip_allow';
	$ipallow->[$i]->{method} = "ALL";
	$i++;
	my $rs_parameter =
		$self->db->resultset('ProfileParameter')
		->search( { profile => $server->profile->id }, { prefetch => [ { parameter => undef }, { profile => undef } ] } );

	while ( my $row = $rs_parameter->next ) {
		if ( $row->parameter->name eq 'purge_allow_ip' && $row->parameter->config_file eq 'ip_allow.config' ) {
			$ipallow->[$i]->{src_ip} = $row->parameter->value;
			$ipallow->[$i]->{action} = "ip_allow";
			$ipallow->[$i]->{method} = "ALL";
			$i++;
		}
	}
	if ( $server->type->name eq 'MID' ) {
		my @edge_locs = $self->db->resultset('Cachegroup')->search( { parent_cachegroup_id => $server->cachegroup->id } )->get_column('id')->all();
		my %allow_locs;
		foreach my $loc (@edge_locs) {
			$allow_locs{$loc} = 1;
		}

		# get all the EDGE and RASCAL nets
		my @allowed_netaddrips;
		my @allowed_ipv6_netaddrips;
		my $etype = &type_id( $self, "EDGE" );
		my $rtype = &type_id( $self, "RASCAL" );
		my $rs_allowed = $self->db->resultset('Server')->search( { -or => [ type => $etype, type => $rtype ] } );
		while ( my $allow_row = $rs_allowed->next ) {
			if ( $allow_row->type->id == $rtype
				|| ( defined( $allow_locs{ $allow_row->cachegroup->id } ) && $allow_locs{ $allow_row->cachegroup->id } == 1 ) )
			{
				push( @allowed_netaddrips, NetAddr::IP->new( $allow_row->ip_address, $allow_row->ip_netmask ) );
				push( @allowed_ipv6_netaddrips, NetAddr::IP->new( $allow_row->ip6_address ) );
			}
		}

		# compact, coalesce and compact combined list again
		# if more than 5 servers are in a /24, list that /24 - TODO JvD: parameterize
		my @compacted_list = NetAddr::IP::Compact(@allowed_netaddrips);
		my $coalesced_list = NetAddr::IP::Coalesce( 24, 5, @allowed_netaddrips );
		my @combined_list  = NetAddr::IP::Compact( @allowed_netaddrips, @{$coalesced_list} );
		foreach my $net (@combined_list) {
			my $range = $net->range();
			$range =~ s/\s+//g;
			$ipallow->[$i]->{src_ip} = $range;
			$ipallow->[$i]->{action} = "ip_allow";
			$ipallow->[$i]->{method} = "ALL";
			$i++;
		}

		# now add IPv6. TODO JvD: paremeterize support enabled on/ofd and /48 and number 5
		my @compacted__ipv6_list = NetAddr::IP::Compact(@allowed_ipv6_netaddrips);
		my $coalesced_ipv6_list  = NetAddr::IP::Coalesce( 48, 5, @allowed_ipv6_netaddrips );
		my @combined_ipv6_list   = NetAddr::IP::Compact( @allowed_ipv6_netaddrips, @{$coalesced_ipv6_list} );
		foreach my $net (@combined_ipv6_list) {
			my $range = $net->range();
			$range =~ s/\s+//g;
			$ipallow->[$i]->{src_ip} = $range;
			$ipallow->[$i]->{action} = "ip_allow";
			$ipallow->[$i]->{method} = "ALL";
			$i++;
		}

		# allow RFC 1918 server space - TODO JvD: parameterize
		$ipallow->[$i]->{src_ip} = '172.16.0.0-172.31.255.255';
		$ipallow->[$i]->{action} = 'ip_allow';
		$ipallow->[$i]->{method} = "ALL";
		$i++;

		# end with a deny
		$ipallow->[$i]->{src_ip} = '0.0.0.0-255.255.255.255';
		$ipallow->[$i]->{action} = 'ip_deny';
		$ipallow->[$i]->{method} = "ALL";
		$i++;
		$ipallow->[$i]->{src_ip} = '::-ffff:ffff:ffff:ffff:ffff:ffff:ffff:ffff';
		$ipallow->[$i]->{action} = 'ip_deny';
		$ipallow->[$i]->{method} = "ALL";
		$i++;
	}
	else {

		# for edges deny "PUSH|PURGE|DELETE", allow everything else to everyone.
		$ipallow->[$i]->{src_ip} = '0.0.0.0-255.255.255.255';
		$ipallow->[$i]->{action} = 'ip_deny';
		$ipallow->[$i]->{method} = "PUSH|PURGE|DELETE";
		$i++;
		$ipallow->[$i]->{src_ip} = '::-ffff:ffff:ffff:ffff:ffff:ffff:ffff:ffff';
		$ipallow->[$i]->{action} = 'ip_deny';
		$ipallow->[$i]->{method} = "PUSH|PURGE|DELETE";
		$i++;
	}

	return $ipallow;
}

sub facts {
	my $self     = shift;
	my $id       = shift;
	my $filename = shift;

	my $server = $self->server_data($id);
	my $text   = $self->header_comment( $server->host_name );
	$text .= "profile:" . $server->profile->name . "\n";

	return $text;
}

sub logs_xml_dot_config {
	my $self     = shift;
	my $id       = shift;
	my $filename = shift;

	my $server = $self->server_data($id);
	my $data   = $self->param_data( $server, $filename );
	my $text   = "<!-- Generated for " . $server->host_name . " by " . &name_version_string($self) . " - Do not edit!! -->\n";

	my $log_format_name                 = $data->{"LogFormat.Name"}               || "";
	my $log_object_filename             = $data->{"LogObject.Filename"}           || "";
	my $log_object_format               = $data->{"LogObject.Format"}             || "";
	my $log_object_rolling_enabled      = $data->{"LogObject.RollingEnabled"}     || "";
	my $log_object_rolling_interval_sec = $data->{"LogObject.RollingIntervalSec"} || "";
	my $log_object_rolling_offset_hr    = $data->{"LogObject.RollingOffsetHr"}    || "";
	my $log_object_rolling_size_mb      = $data->{"LogObject.RollingSizeMb"}      || "";
	my $format                          = $data->{"LogFormat.Format"};
	$format =~ s/"/\\\"/g;
	$text .= "<LogFormat>\n";
	$text .= "  <Name = \"" . $log_format_name . "\"/>\n";
	$text .= "  <Format = \"" . $format . "\"/>\n";
	$text .= "</LogFormat>\n";
	$text .= "<LogObject>\n";
	$text .= "  <Format = \"" . $log_object_format . "\"/>\n";
	$text .= "  <Filename = \"" . $log_object_filename . "\"/>\n";
	$text .= "  <RollingEnabled = " . $log_object_rolling_enabled . "/>\n" unless defined();
	$text .= "  <RollingIntervalSec = " . $log_object_rolling_interval_sec . "/>\n";
	$text .= "  <RollingOffsetHr = " . $log_object_rolling_offset_hr . "/>\n";
	$text .= "  <RollingSizeMb = " . $log_object_rolling_size_mb . "/>\n";
	$text .= "</LogObject>\n";

	return $text;
}

sub cacheurl_dot_config {
	my $self     = shift;
	my $id       = shift;
	my $filename = shift;
	my $data     = shift;

	my $server = $self->server_data($id);
	my $text   = $self->header_comment( $server->host_name );
	if ( !defined($data) ) {
		$data = $self->ds_data($server);
	}

	if ( $filename eq "cacheurl_qstring.config" ) {    # This is the per remap drop qstring w cacheurl use case, the file is the same for all remaps
		$text .= "http://([^?]+)(?:\\?|\$)  http://\$1\n";
		$text .= "https://([^?]+)(?:\\?|\$)  https://\$1\n";
	}
	elsif ( $filename =~ /cacheurl_(.*).config/ )
	{    # Yes, it's possibe to have the same plugin invoked multiple times on the same remap line, this is from the remap entry
		my $ds_xml_id = $1;
		my $ds = $self->db->resultset('Deliveryservice')->search( { xml_id => $ds_xml_id }, { prefetch => [ 'type', 'profile' ] } )->single();
		if ($ds) {
			$text .= $ds->cacheurl;
		}
	}
	elsif ( $filename eq "cacheurl.config" ) {    # this is the global drop qstring w cacheurl use case
		foreach my $remap ( @{ $data->{dslist} } ) {
			if ( $remap->{qstring_ignore} == 1 ) {
				my $org = $remap->{org};
				$org =~ /(https?:\/\/)(.*)/;
				$text .= "$1(" . $2 . "/[^?]+)(?:\\?|\$)  $1\$1\n";
			}
		}

	}

	return $text;
}

# generic key $separator value pairs from the data hash
sub url_sig_config {
	my $self = shift;
	my $id   = shift;
	my $file = shift;

	my $sep    = defined( $separator->{$file} ) ? $separator->{$file} : " = ";
	my $server = $self->server_data($id);
	my $data   = $self->param_data( $server, $file );
	my $text   = $self->header_comment( $server->host_name );

	my $response_container = $self->riak_get( URL_SIG_KEYS_BUCKET, $file );
	my $response = $response_container->{response};
	if ( $response->is_success() ) {
		my $response_json = decode_json( $response->content );
		my $keys          = $response_json;
		foreach my $parameter ( sort keys %{$data} ) {
			if ( !defined($keys) || $parameter !~ /^key\d+/ ) {    # only use key parameters as a fallback (temp, remove me later)
				$text .= $parameter . $sep . $data->{$parameter} . "\n";
			}
		}

		# $self->app->log->debug( "keys #-> " . Dumper($keys) );
		foreach my $parameter ( sort keys %{$keys} ) {
			$text .= $parameter . $sep . $keys->{$parameter} . "\n";
		}
		return $text;
	}
	else {
		my $error = $response->content;
		return "Error: " . $error;
	}
}

# generic key $separator value pairs from the data hash
sub generic_config {
	my $self = shift;
	my $id   = shift;
	my $file = shift;

	my $sep = defined( $separator->{$file} ) ? $separator->{$file} : " = ";

	my $server = $self->server_data($id);
	my $data   = $self->param_data( $server, $file );
	my $text   = $self->header_comment( $server->host_name );
	foreach my $parameter ( sort keys %{$data} ) {
		my $p_name = $parameter;
		$p_name =~ s/__\d+$//;
		$text .= $p_name . $sep . $data->{$parameter} . "\n";
	}
	return $text;
}

sub volume_dot_config {
	my $self = shift;
	my $id   = shift;
	my $file = shift;

	my $server = $self->server_data($id);
	my $data   = $self->param_data( $server, "storage.config" );
	my $text   = $self->header_comment( $server->host_name );
	if ( defined( $data->{RAM_Drive_Prefix} ) ) {

		# TODO JvD: More vols??
		$text .= "# 12M NOTE: This is running with forced volumes - the size is irrelevant\n";
		$text .= "volume=" . $data->{RAM_Volume} . " scheme=http size=1%\n";
		$text .= "volume=" . $data->{Disk_Volume} . " scheme=http size=1%\n";
	}
	else {
		$text .= "volume=1 scheme=http size=100%\n";
	}
	return $text;
}

sub hosting_dot_config {
	my $self = shift;
	my $id   = shift;
	my $file = shift;
	my $data = shift;

	my $server = $self->server_data($id);
	my $text   = $self->header_comment( $server->host_name );
	if ( !defined($data) ) {
		$data = $self->ds_data($server);
	}

	if ( defined( $data->{RAM_Volume} ) ) {
		$text .= "# 12M NOTE: volume " . $data->{RAM_Volume} . " is the RAM volume\n";
		$text .= "# 12M NOTE: volume " . $data->{Disk_Volume} . " is the Disk volume\n";
		my %listed = ();
		foreach my $remap ( @{ $data->{dslist} } ) {
			if (   ( ( $remap->{type} =~ /_LIVE$/ || $remap->{type} =~ /_LIVE_NATNL$/ ) && $server->type->name eq 'EDGE' )
				|| ( $remap->{type} =~ /_LIVE_NATNL$/ && $server->type->name eq 'MID' ) )
			{
				if ( defined( $listed{ $remap->{org} } ) ) { next; }
				my $org_fqdn = $remap->{org};
				$org_fqdn =~ s/https?:\/\///;
				$text .= "hostname=" . $org_fqdn . " volume=" . $data->{RAM_Volume} . "\n";
				$listed{ $remap->{org} } = 1;
			}
		}
	}
	my $dvolno = 1;
	if ( defined( $data->{Disk_Volume} ) ) {
		$dvolno = $data->{Disk_Volume};
	}
	$text .= "hostname=*   volume=" . $dvolno . "\n";

	return $text;
}

sub storage_dot_config {
	my $self = shift;
	my $id   = shift;
	my $file = shift;

	my $server = $self->server_data($id);
	my $text   = $self->header_comment( $server->host_name );
	my $data   = $self->param_data( $server, $file );

	if ( defined( $data->{RAM_Drive_Prefix} ) ) {
		my $drive_prefix = $data->{RAM_Drive_Prefix};
		my @drive_postfix = split( /,/, $data->{RAM_Drive_Letters} );
		foreach my $l ( sort @drive_postfix ) {
			$text .= $drive_prefix . $l . " volume=" . $data->{RAM_Volume} . "\n";
		}
		$drive_prefix = $data->{Drive_Prefix};
		@drive_postfix = split( /,/, $data->{Drive_Letters} );
		foreach my $l ( sort @drive_postfix ) {
			$text .= $drive_prefix . $l . " volume=" . $data->{Disk_Volume} . "\n";
		}
	}
	else {

		# there is no volume patch, so no assignment in storaage.config
		my $drive_prefix = $data->{Drive_Prefix};
		my @drive_postfix = split( /,/, $data->{Drive_Letters} );
		foreach my $l ( sort @drive_postfix ) {
			$text .= $drive_prefix . $l . "\n";
		}
	}

	return $text;
}

sub ats_dot_rules {
	my $self = shift;
	my $id   = shift;
	my $file = shift;

	my $server = $self->server_data($id);
	my $text   = $self->header_comment( $server->host_name );
	my $data   = $self->param_data( $server, "storage.config" );    # ats.rules is based on the storage.config params

	my $drive_prefix = $data->{Drive_Prefix};
	my @drive_postfix = split( /,/, $data->{Drive_Letters} );
	foreach my $l ( sort @drive_postfix ) {
		$drive_prefix =~ s/\/dev\///;
		$text .= "KERNEL==\"" . $drive_prefix . $l . "\", OWNER=\"ats\"\n";
	}
	if ( defined( $data->{RAM_Drive_Prefix} ) ) {
		$drive_prefix = $data->{RAM_Drive_Prefix};
		@drive_postfix = split( /,/, $data->{RAM_Drive_Letters} );
		foreach my $l ( sort @drive_postfix ) {
			$drive_prefix =~ s/\/dev\///;
			$text .= "KERNEL==\"" . $drive_prefix . $l . "\", OWNER=\"ats\"\n";
		}
	}

	return $text;
}

sub cache_dot_config {
	my $self = shift;
	my $id   = shift;
	my $file = shift;
	my $data = shift;

	my $server = $self->server_data($id);
	my $text   = $self->header_comment( $server->host_name );
	if ( !defined($data) ) {
		$data = $self->ds_data($server);
	}

	foreach my $remap ( @{ $data->{dslist} } ) {
		if ( $remap->{type} eq "HTTP_NO_CACHE" ) {
			my $org_fqdn = $remap->{org};
			$org_fqdn =~ s/https?:\/\///;
			$text .= "dest_domain=" . $org_fqdn . " scheme=http action=never-cache\n";
		}
	}
	return $text;
}

sub remap_dot_config {
	my $self = shift;
	my $id   = shift;
	my $file = shift;
	my $data = shift;

	my $server = $self->server_data($id);
	my $pdata  = $self->param_data( $server, 'package' );
	my $text   = $self->header_comment( $server->host_name );
	if ( !defined($data) ) {
		$data = $self->ds_data($server);
	}

	if ( $server->type->name eq 'MID' ) {
		my %mid_remap;
		foreach my $remap ( @{ $data->{dslist} } ) {

			if ( defined( $mid_remap{ $remap->{org} } ) ) {
				next;    # skip remap rules from extra HOST_REGEXP entries
			}

			if ( defined( $remap->{mid_header_rewrite} ) && $remap->{mid_header_rewrite} ne "" ) {
				$mid_remap{ $remap->{org} } .= " \@plugin=header_rewrite.so \@pparam=" . $remap->{mid_hdr_rw_file};
			}
			if ( $remap->{qstring_ignore} == 1 ) {
				$mid_remap{ $remap->{org} } .= " \@plugin=cacheurl.so \@pparam=cacheurl_qstring.config";
			}
			if ( defined( $remap->{cacheurl} ) && $remap->{cacheurl} ne "" ) {
				$mid_remap{ $remap->{org} } .= " \@plugin=cacheurl.so \@pparam=" . $remap->{cacheurl_file};
			}
		}
		foreach my $key ( keys %mid_remap ) {
			$text .= "map " . $key . " " . $key . $mid_remap{$key} . "\n";
		}
		return $text;
	}

	# mids don't get here.
	foreach my $remap ( @{ $data->{dslist} } ) {
		foreach my $map_from ( keys %{ $remap->{remap_line} } ) {
			my $map_to = $remap->{remap_line}->{$map_from};
			$text = $self->build_remap_line( $server, $pdata, $text, $data, $remap, $map_from, $map_to );
		}
		foreach my $map_from ( keys %{ $remap->{remap_line2} } ) {
			my $map_to = $remap->{remap_line2}->{$map_from};
			$text = $self->build_remap_line( $server, $pdata, $text, $data, $remap, $map_from, $map_to );
		}
	}
	return $text;
}

sub build_remap_line {
	my $self     = shift;
	my $server   = shift;
	my $pdata    = shift;
	my $text     = shift;
	my $data     = shift;
	my $remap    = shift;
	my $map_from = shift;
	my $map_to   = shift;

	if ( $remap->{type} eq 'ANY_MAP' ) {
		$text .= $remap->{remap_text} . "\n";
		return $text;
	}

	my $host_name = $data->{host_name};
	my $dscp      = $remap->{dscp};

	$map_from =~ s/ccr/$host_name/;

	if ( defined( $pdata->{'dscp_remap'} ) ) {
		$text .= "map	" . $map_from . "     " . $map_to . " \@plugin=dscp_remap.so \@pparam=" . $dscp;
	}
	else {
		$text .= "map	" . $map_from . "     " . $map_to . " \@plugin=header_rewrite.so \@pparam=dscp/set_dscp_" . $dscp . ".config";
	}
	if ( defined( $remap->{edge_header_rewrite} ) ) {
		$text .= " \@plugin=header_rewrite.so \@pparam=" . $remap->{hdr_rw_file};
	}
	if ( $remap->{signed} == 1 ) {
		$text .= " \@plugin=url_sig.so \@pparam=url_sig_" . $remap->{ds_xml_id} . ".config";
	}
	if ( $remap->{qstring_ignore} == 2 ) {
		my $dqs_file = "drop_qstring.config";
		$text .= " \@plugin=regex_remap.so \@pparam=" . $dqs_file;
	}
	elsif ( $remap->{qstring_ignore} == 1 ) {
		my $global_exists =
			$self->db->resultset('ProfileParameter')
			->search( { -and => [ profile => $server->profile->id, 'parameter.config_file' => 'cacheurl.config', 'parameter.name' => 'location' ] },
			{ prefetch => [ 'parameter', 'profile' ] } )->single();
		if ($global_exists) {
			$self->app->log->debug(
				"qstring_ignore == 1, but global cacheurl.config param exists, so skipping remap rename config_file=cacheurl.config parameter if you want to change"
			);
		}
		else {
			$text .= " \@plugin=cacheurl.so \@pparam=cacheurl_qstring.config";
		}
	}
	if ( defined( $remap->{cacheurl} ) && $remap->{cacheurl} ne "" ) {
		$text .= " \@plugin=cacheurl.so \@pparam=" . $remap->{cacheurl_file};
	}

	# Note: should use full path here?
	if ( defined( $remap->{regex_remap} ) && $remap->{regex_remap} ne "" ) {
		$text .= " \@plugin=regex_remap.so \@pparam=regex_remap_" . $remap->{ds_xml_id} . ".config";
	}
	if ( $remap->{range_request_handling} == 1 ) {
		$text .= " \@plugin=background_fetch.so \@pparam=bg_fetch.config";
	}
	elsif ( $remap->{range_request_handling} == 2 ) {
		$text .= " \@plugin=cache_range_requests.so ";
	}
	if ( defined( $remap->{remap_text} ) ) {
		$text .= " " . $remap->{remap_text};
	}
	$text .= "\n";
	return $text;
}

sub parent_dot_config {
	my $self = shift;
	my $id   = shift;
	my $file = shift;
	my $data = shift;

	my $server      = $self->server_data($id);
	my $server_type = $server->type->name;
	my $text        = $self->header_comment( $server->host_name );
	if ( !defined($data) ) {
		$data = $self->ds_data($server);
	}
<<<<<<< HEAD
	##Origin Shield
=======

	# Origin Shield or Multi Site Origin
	$self->app->log->debug("id = $id and server_type = $server_type");
>>>>>>> 5b56dd13
	if ( $server_type eq 'MID' ) {
		foreach my $ds ( @{ $data->{dslist} } ) {
			my $xml_id            = $ds->{ds_xml_id};
			my $os                = $ds->{origin_shield};
			my $multi_site_origin = defined( $ds->{multi_site_origin} ) ? $ds->{multi_site_origin} : 0;

			my $org_fqdn = $ds->{org};
			$org_fqdn =~ s/https?:\/\///;
			if ( defined($os) ) {
				my $algorithm = "";
				my $param =
					$self->db->resultset('ProfileParameter')
					->search( { -and => [ profile => $server->profile->id, 'parameter.config_file' => 'parent.config', 'parameter.name' => 'algorithm' ] },
					{ prefetch => [ 'parameter', 'profile' ] } )->single();
				my $pselect_alg = defined($param) ? $param->parameter->value : undef;
				if ( defined($pselect_alg) ) {
					$algorithm = "round_robin=$pselect_alg";
				}
				$text .= "dest_domain=$org_fqdn parent=$os $algorithm go_direct=true\n";
			}
			elsif ($multi_site_origin) {

				$text .= "dest_domain=$org_fqdn parent=\"";
				my $pinfo = $self->parent_data($server);
				foreach my $parent ( @{ $pinfo->{"plist"} } ) {
					if ( $parent->{use_ip_address} == 1 ) {
						$text .= $parent->{ip_address} . ":" . $parent->{port} . "|" . $parent->{weight} . ";";
					}
					else {
						$text .= $parent->{"host_name"} . "." . $parent->{"domain_name"} . ":" . $parent->{"port"} . "|" . $parent->{"weight"} . ";";
					}
				}
				$text .= "\" round_robin=consistent_hash go_direct=false parent_is_proxy=false";
			}
		}
<<<<<<< HEAD
		$text .= "dest_domain=. go_direct=true\n";
=======

		#$text .= "dest_domain=. go_direct=true\n"; # this is implicit.
		$self->app->log->debug( "MID PARENT.CONFIG:\n" . $text . "\n" );
>>>>>>> 5b56dd13
		return $text;
	}
	else {

		#"True" Parent
		my $pinfo = $self->parent_data($server);

		my %done = ();

		foreach my $remap ( @{ $data->{dslist} } ) {
			if ( $remap->{type} eq "HTTP_NO_CACHE" || $remap->{type} eq "HTTP_LIVE" ) {
				if ( !defined( $done{ $remap->{org} } ) ) {
					my $org_fqdn = $remap->{org};
					$org_fqdn =~ s/https?:\/\///;
					$text .= "dest_domain=" . $org_fqdn . " go_direct=true\n";
					$done{ $remap->{org} } = 1;
				}
			}
		}

		my $param =
			$self->db->resultset('ProfileParameter')
			->search( { -and => [ profile => $server->profile->id, 'parameter.config_file' => 'parent.config', 'parameter.name' => 'algorithm' ] },
			{ prefetch => [ 'parameter', 'profile' ] } )->single();
		my $pselect_alg = defined($param) ? $param->parameter->value : undef;
		if ( defined($pselect_alg) && $pselect_alg eq 'consistent_hash' ) {

			$text .= "dest_domain=. parent=\"";
			foreach my $parent ( @{ $pinfo->{"plist"} } ) {
				$text .= $parent->{"host_name"} . "." . $parent->{"domain_name"} . ":" . $parent->{"port"} . "|" . $parent->{"weight"} . ";";
			}
			$text .= "\" round_robin=consistent_hash go_direct=false";
		}
		else {    # default to old situation.
			$text .= "dest_domain=. parent=\"";
			foreach my $parent ( @{ $pinfo->{"plist"} } ) {
				$text .= $parent->{"host_name"} . "." . $parent->{"domain_name"} . ":" . $parent->{"port"} . ";";
			}
			$text .= "\" round_robin=urlhash go_direct=false";
		}

		$param =
			$self->db->resultset('ProfileParameter')
			->search( { -and => [ profile => $server->profile->id, 'parameter.config_file' => 'parent.config', 'parameter.name' => 'qstring' ] },
			{ prefetch => [ 'parameter', 'profile' ] } )->single();
		my $qstring = defined($param) ? $param->parameter->value : undef;
		if ( defined($qstring) ) {
			$text .= " qstring=" . $qstring;
		}

		$text .= "\n";
		return $text;
	}
}

sub ip_allow_dot_config {
	my $self = shift;
	my $id   = shift;
	my $file = shift;

	my $server = $self->server_data($id);
	my $text   = $self->header_comment( $server->host_name );
	my $data   = $self->ip_allow_data( $server, $file );

	foreach my $access ( @{$data} ) {
		$text .= sprintf( "src_ip=%-70s action=%-10s method=%-20s\n", $access->{src_ip}, $access->{action}, $access->{method} );
	}

	return $text;
}

sub regex_revalidate_dot_config {
	my $self = shift;
	my $id   = shift;
	my $file = shift;

	# note: Calling this from outside Configfiles, so $self->method doesn't work. TODO: Be smarter
	# my $server = $self->server_data($id);
	# my $text   = $self->header_comment( $server->host_name );
	my $server = &server_data( $self, $id );

	# Purges are CDN - wide.
	my $param =
		$self->db->resultset('ProfileParameter')
		->search( { -and => [ profile => $server->profile->id, 'parameter.config_file' => 'CRConfig.json', 'parameter.name' => 'domain_name' ] },
		{ prefetch => [ { parameter => undef }, { profile => undef } ] } )->single();
	my $server_domain = $param->parameter->value;

	my $text = "# DO NOT EDIT - Generated for " . $server_domain . " by " . &name_version_string($self) . " on " . `date`;

	my $max_days =
		$self->db->resultset('Parameter')->search( { name => "maxRevalDurationDays" }, { config_file => "regex_revalidate.config" } )->get_column('value')
		->single;
	my $interval = "> now() - interval '$max_days day'";    # postgres
	if ( $self->db->storage->isa("DBIx::Class::Storage::DBI::mysql") ) {
		$interval = "> now() - interval $max_days day";
	}

	my %regex_time;
	my $rs = $self->db->resultset('Job')->search( { start_time => \$interval } );
	##DN- even though we made these params, the front-end is still hard-coded to validate ttl between 48 - 672...
	my $max_hours =
		$self->db->resultset('Parameter')->search( { name => "ttl_max_hours" }, { config_file => "regex_revalidate.config" } )->get_column('value')->single;
	my $min_hours =
		$self->db->resultset('Parameter')->search( { name => "ttl_min_hours" }, { config_file => "regex_revalidate.config" } )->get_column('value')->single;
	while ( my $row = $rs->next ) {
		my $parameters = $row->parameters;
		my $ttl;
		if ( $row->keyword eq "PURGE" && ( defined($parameters) && $parameters =~ /TTL:(\d+)h/ ) ) {
			$ttl = $1;
			if ( $ttl > $min_hours || $ttl < $max_hours ) {
				$ttl = $min_hours;
			}
		}
		else {
			next;
		}

		my $date       = new Date::Manip::Date();
		my $start_time = $row->start_time;
		my $start_date = ParseDate($start_time);
		my $end_date   = DateCalc( $start_date, ParseDateDelta( $ttl . ':00:00' ) );
		my $err        = $date->parse($end_date);
		if ($err) {
			print "ERROR ON DATE CONVERSION:" . $err;
			next;
		}
		my $purge_end = $date->printf("%s");    # this is in secs since the unix epoch

		if ( $purge_end < time() ) {            # skip purges that have an end_time in the past
			next;
		}
		my $asset_url = $row->asset_url;

		my ( $scheme, $asset_hostname, $path, $query, $fragment ) = $row->asset_url =~ m|(?:([^:/?#]+):)?(?://([^/?#]*))?([^?#]*)(?:\?([^#]*))?(?:#(.*))?|;
		my $org_server = "$scheme://$asset_hostname";

		my $rs =
			$self->db->resultset('Deliveryservice')
			->search( { org_server_fqdn => $org_server }, { prefetch => [ { 'type' => undef }, { 'profile' => undef } ] } );

		while ( my $dsrow = $rs->next ) {
			my $ds_cdn_domain = $self->db->resultset('Parameter')->search(
				{ -and => [ 'me.name' => 'domain_name', 'deliveryservices.id' => $dsrow->id ] },
				{
					join     => { profile_parameters => { profile => { deliveryservices => undef } } },
					distinct => 1
				}
			)->get_column('value')->single();
			if ( $ds_cdn_domain eq $server_domain ) {

				# if there are multipe with same re, pick the longes lasting.
				if ( !defined( $regex_time{ $row->asset_url } )
					|| ( defined( $regex_time{ $row->asset_url } ) && $purge_end > $regex_time{ $row->asset_url } ) )
				{
					$regex_time{ $row->asset_url } = $purge_end;
				}
			}
		}
	}

	foreach my $re ( sort keys %regex_time ) {
		$text .= $re . " " . $regex_time{$re} . "\n";
	}

	return $text;
}

sub take_and_bake {
	my $self = shift;
	my $id   = shift;
	my $file = shift;

	my $server = $self->server_data($id);
	my $data   = $self->param_data( $server, $file );
	my $text   = $self->header_comment( $server->host_name );
	foreach my $parameter ( sort keys %{$data} ) {
		$text .= $data->{$parameter} . "\n";
	}
	return $text;
}

sub drop_qstring_dot_config {
	my $self = shift;
	my $id   = shift;
	my $file = shift;

	my $server = $self->server_data($id);
	my $text   = $self->header_comment( $server->host_name );
	$text .= "/([^?]+) \$s://\$t/\$1\n";

	return $text;
}

sub header_rewrite_dot_config {
	my $self = shift;
	my $id   = shift;
	my $file = shift;

	my $server    = $self->server_data($id);
	my $text      = $self->header_comment( $server->host_name );
	my $ds_xml_id = undef;
	if ( $file =~ /^hdr_rw_mid_(.*)\.config$/ ) {
		$ds_xml_id = $1;
		my $ds = $self->db->resultset('Deliveryservice')->search( { xml_id => $ds_xml_id }, { prefetch => [ 'type', 'profile' ] } )->single();
		my $actions = $ds->mid_header_rewrite;
		$text .= $actions . "\n";
	}
	elsif ( $file =~ /^hdr_rw_(.*)\.config$/ ) {
		$ds_xml_id = $1;
		my $ds = $self->db->resultset('Deliveryservice')->search( { xml_id => $ds_xml_id }, { prefetch => [ 'type', 'profile' ] } )->single();
		my $actions = $ds->edge_header_rewrite;
		$text .= $actions . "\n";
	}

	$text =~ s/\s*__RETURN__\s*/\n/g;
	my $ipv4 = $server->ip_address;
	$text =~ s/__CACHE_IPV4__/$ipv4/g;
	return $text;
}

sub regex_remap_dot_config {
	my $self = shift;
	my $id   = shift;
	my $file = shift;

	my $server = $self->server_data($id);
	my $text   = $self->header_comment( $server->host_name );

	if ( $file =~ /^regex_remap_(.*)\.config$/ ) {
		my $ds_xml_id = $1;
		my $ds = $self->db->resultset('Deliveryservice')->search( { xml_id => $ds_xml_id }, { prefetch => [ 'type', 'profile' ] } )->single();
		$text .= $ds->regex_remap . "\n";
	}

	return $text;
}

sub header_rewrite_dscp_dot_config {
	my $self = shift;
	my $id   = shift;
	my $file = shift;

	my $server = $self->server_data($id);
	my $text   = $self->header_comment( $server->host_name );
	my $dscp_decimal;
	if ( $file =~ /^set_dscp_(\d+)\.config$/ ) {
		$dscp_decimal = $1;
	}
	else {
		$text = "An error occured generating the DSCP header rewrite file.";
	}
	$text .= "cond %{REMAP_PSEUDO_HOOK}\n" . "set-conn-dscp " . $dscp_decimal . " [L]\n";

	return $text;
}

sub to_ext_dot_config {
	my $self = shift;
	my $id   = shift;
	my $file = shift;

	my $server = $self->server_data($id);
	my $text   = $self->header_comment( $server->host_name );

	# get the subroutine name for the this file from the Extensions::ConfigList
	my $ext_hash_ref = &Extensions::ConfigList::hash_ref();
	my $subroutine   = $ext_hash_ref->{$file};

	# And call it - the below calls the subroutine in the var $subroutine.
	$text .= &{ \&{$subroutine} }( $self, $id, $file );

	return $text;
}

sub ssl_multicert_dot_config {
	my $self = shift;
	my $id   = shift;
	my $file = shift;

	#id == hostname
	my $server = $self->server_data($id);
	my $text   = $self->header_comment( $server->host_name );

	# get a list of delivery services for the server
	my $protocol_search = '> 0';
	my @ds_list = $self->db->resultset('Deliveryservice')->search( { -and => [ 'server.id' => $server->id, 'me.protocol' => \$protocol_search ] },
		{ join => { deliveryservice_servers => { server => undef } }, } );
	foreach my $ds (@ds_list) {
		my $ds_id        = $ds->id;
		my $xml_id       = $ds->xml_id;
		my $rs_ds        = $self->db->resultset('Deliveryservice')->search( { 'me.id' => $ds_id } );
		my $data         = $rs_ds->single;
		my $domain_name  = UI::DeliveryService::get_cdn_domain( $self, $ds_id );
		my $ds_regexes   = UI::DeliveryService::get_regexp_set( $self, $ds_id );
		my @example_urls = UI::DeliveryService::get_example_urls( $self, $ds_id, $ds_regexes, $data, $domain_name, $data->protocol );

		#first one is the one we want
		my $hostname = $example_urls[0];
		$hostname =~ /(https?:\/\/)(.*)/;
		my $new_host = $2;
		my $key_name = "$new_host.key";
		$new_host =~ tr/./_/;
		my $cer_name = $new_host . "_cert.cer";

		$text .= "ssl_cert_name=$cer_name\t ssl_key_name=$key_name\n";
	}
	return $text;
}

# This is a temporary workaround until we have real partial object caching support in ATS, so hardcoding for now
sub bg_fetch_dot_config {
	my $self = shift;
	my $id   = shift;

	my $server = $self->server_data($id);
	my $text   = $self->header_comment( $server->host_name );
	$text .= "include User-Agent *\n";

	return $text;
}

1;<|MERGE_RESOLUTION|>--- conflicted
+++ resolved
@@ -956,13 +956,7 @@
 	if ( !defined($data) ) {
 		$data = $self->ds_data($server);
 	}
-<<<<<<< HEAD
-	##Origin Shield
-=======
-
 	# Origin Shield or Multi Site Origin
-	$self->app->log->debug("id = $id and server_type = $server_type");
->>>>>>> 5b56dd13
 	if ( $server_type eq 'MID' ) {
 		foreach my $ds ( @{ $data->{dslist} } ) {
 			my $xml_id            = $ds->{ds_xml_id};
@@ -998,13 +992,6 @@
 				$text .= "\" round_robin=consistent_hash go_direct=false parent_is_proxy=false";
 			}
 		}
-<<<<<<< HEAD
-		$text .= "dest_domain=. go_direct=true\n";
-=======
-
-		#$text .= "dest_domain=. go_direct=true\n"; # this is implicit.
-		$self->app->log->debug( "MID PARENT.CONFIG:\n" . $text . "\n" );
->>>>>>> 5b56dd13
 		return $text;
 	}
 	else {
