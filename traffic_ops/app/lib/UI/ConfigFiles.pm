package UI::ConfigFiles;
#
# Copyright 2015 Comcast Cable Communications Management, LLC
#
# Licensed under the Apache License, Version 2.0 (the "License");
# you may not use this file except in compliance with the License.
# You may obtain a copy of the License at
#
#     http://www.apache.org/licenses/LICENSE-2.0
#
# Unless required by applicable law or agreed to in writing, software
# distributed under the License is distributed on an "AS IS" BASIS,
# WITHOUT WARRANTIES OR CONDITIONS OF ANY KIND, either express or implied.
# See the License for the specific language governing permissions and
# limitations under the License.
#
#
#
use UI::Utils;

use Mojo::Base 'Mojolicious::Controller';
use Data::Dumper;
use Extensions::ConfigList;
use Date::Manip;
use NetAddr::IP;
use UI::DeliveryService;
use JSON;
use API::DeliveryService::KeysUrlSig qw(URL_SIG_KEYS_BUCKET);

my $dispatch_table ||= {
	"logs_xml.config"         => sub { logs_xml_dot_config(@_) },
	"cacheurl.config"         => sub { cacheurl_dot_config(@_) },
	"cacheurl_qstring.config" => sub { cacheurl_dot_config(@_) },
	"records.config"          => sub { generic_config(@_) },
	"plugin.config"           => sub { generic_config(@_) },
	"astats.config"           => sub { generic_config(@_) },
	"volume.config"           => sub { volume_dot_config(@_) },
	"hosting.config"          => sub { hosting_dot_config(@_) },
	"storage.config"          => sub { storage_dot_config(@_) },
	"50-ats.rules"            => sub { ats_dot_rules(@_) },
	"cache.config"            => sub { cache_dot_config(@_) },
	"remap.config"            => sub { remap_dot_config(@_) },
	"parent.config"           => sub { parent_dot_config(@_) },
	"sysctl.conf"             => sub { generic_config(@_) },
	"ip_allow.config"         => sub { ip_allow_dot_config(@_) },
	"12M_facts"               => sub { facts(@_) },
	"regex_revalidate.config" => sub { regex_revalidate_dot_config(@_) },
	"drop_qstring.config"     => sub { drop_qstring_dot_config(@_) },
	"bg_fetch.config"         => sub { bg_fetch_dot_config(@_) },

	"url_sig_.config"      => sub { url_sig_config(@_) },
	"hdr_rw_.config"       => sub { header_rewrite_dot_config(@_) },
	"set_dscp_.config"     => sub { header_rewrite_dscp_dot_config(@_) },
	"to_ext_.config"       => sub { to_ext_dot_config(@_) },
	"regex_remap_.config"  => sub { regex_remap_dot_config(@_) },
	"all"                  => sub { gen_fancybox_data(@_) },
	"ssl_multicert.config" => sub { ssl_multicert_dot_config(@_) },

};

my $separator ||= {
	"records.config"  => " ",
	"plugin.config"   => " ",
	"sysctl.conf"     => " = ",
	"url_sig_.config" => " = ",
	"astats.config"   => "=",
};

sub genfiles {
	my $self = shift;
	my $mode = $self->param('mode');
	my $id   = $self->param('id');
	my $file = $self->param('filename');

	my $org_name = $file;

	$file =~ s/^url_sig_.*\.config$/url_sig_\.config/;
	$file =~ s/^hdr_rw_.*\.config$/hdr_rw_\.config/;
	$file =~ s/^set_dscp_.*\.config$/set_dscp_\.config/;
	$file =~ s/^regex_remap_.*\.config$/regex_remap_\.config/;
	if ( $file =~ /^to_ext_.*\.config$/ ) {
		$file =~ s/^to_ext_.*\.config$/to_ext_\.config/;
		$org_name =~ s/^to_ext_.*\.config$/to_ext_\.config/;
	}

	my $text = undef;
	if ( $mode eq 'view' ) {

		if ( defined( $dispatch_table->{$file} ) ) {
			$text = $dispatch_table->{$file}->( $self, $id, $org_name );
		}
		else {
			$text = &take_and_bake( $self, $id, $org_name );
		}
	}

	if ( $file ne "all" ) {
		$self->res->headers->content_type("application/download");
		$self->res->headers->content_disposition("attachment; filename=\"$org_name\"");
		$self->render( text => $text, format => 'txt' );
	}
	else {
		# ignore $text, the good stuff is in the stash
		$self->stash( fbox_layout => 1 );
	}
}

sub gen_fancybox_data {
	my $self     = shift;
	my $id       = shift;
	my $filename = shift;

	my $file_text;
	my $server  = $self->server_data($id);
	my $ds_data = $self->ds_data($server);
	my $rs      = $self->db->resultset('ProfileParameter')->search(
		{ -and => [ profile => $server->profile->id, 'parameter.name' => 'location' ] },
		{ prefetch => [ { parameter => undef }, { profile => undef } ] }
	);
	while ( my $row = $rs->next ) {
		my $file = $row->parameter->config_file;

		# print "Genning $file\n";
		my $org_name = $file;
		$file =~ s/^url_sig_.*\.config$/url_sig_\.config/;
		$file =~ s/^hdr_rw_.*\.config$/hdr_rw_\.config/;
		$file =~ s/^set_dscp_.*\.config$/set_dscp_\.config/;
		$file =~ s/^regex_remap_.*\.config$/regex_remap_\.config/;
		if ( $file =~ /^to_ext_.*\.config$/ ) {
			$file =~ s/^to_ext_.*\.config$/to_ext_\.config/;
			$org_name =~ s/^to_ext_(.*)\.config$/$1.config/;
		}

		my $text = "boo";
		if ( defined( $dispatch_table->{$file} ) ) {
			$text = $dispatch_table->{$file}->( $self, $id, $org_name, $ds_data );
		}
		else {
			$text = &take_and_bake( $self, $id, $org_name, $ds_data );
		}
		$file_text->{$org_name} = $text;
	}
	$self->stash( file_text => $file_text );
	$self->stash( host_name => $server->host_name );
}

sub server_data {
	my $self = shift;
	my $id   = shift;

	my $server;
	if ( $id =~ /^\d+$/ ) {
		$server = $self->db->resultset('Server')->search( { id => $id } )->single;
	}
	else {
		$server = $self->db->resultset('Server')->search( { host_name => $id } )->single;
	}
	return $server;
}

sub header_comment {
	my $self      = shift;
	my $host_name = shift;

	my $text = "# DO NOT EDIT - Generated for " . $host_name . " by " . &name_version_string($self) . " on " . `date`;
	return $text;
}

sub ds_data {
	my $self   = shift;
	my $server = shift;

	my $dsinfo;
	$dsinfo->{host_name}   = $server->host_name;
	$dsinfo->{domain_name} = $server->domain_name;

	my $storage_data = $self->param_data( $server, "storage.config" );
	$dsinfo->{RAM_Volume}  = $storage_data->{RAM_Volume};
	$dsinfo->{Disk_Volume} = $storage_data->{Disk_Volume};

	my @server_ids = ();
	my $rs;
	if ( $server->type->name eq "MID" ) {

		# the mids will do all deliveryservices in this CDN
		my $domain =
			$self->db->resultset('ProfileParameter')
			->search( { -and => [ profile => $server->profile->id, 'parameter.name' => 'domain_name', 'parameter.config_file' => 'CRConfig.json' ] },
			{ prefetch => [ 'parameter', 'profile' ] } )->get_column('parameter.value')->single();

		$rs = $self->db->resultset('DeliveryServiceInfoForDomainList')->search( {}, { bind => [$domain] } );
	}
	else {
		$rs = $self->db->resultset('DeliveryServiceInfoForServerList')->search( {}, { bind => [ $server->id ] } );
	}

	my $j = 0;
	while ( my $row = $rs->next ) {
		my $org_server             = $row->org_server_fqdn;
		my $dscp                   = $row->dscp;
		my $re_type                = $row->re_type;
		my $ds_type                = $row->ds_type;
		my $signed                 = $row->signed;
		my $qstring_ignore         = $row->qstring_ignore;
		my $ds_xml_id              = $row->xml_id;
		my $ds_domain              = $row->domain_name;
		my $edge_header_rewrite    = $row->edge_header_rewrite;
		my $mid_header_rewrite     = $row->mid_header_rewrite;
		my $regex_remap            = $row->regex_remap;
		my $protocol               = $row->protocol;
		my $range_request_handling = $row->range_request_handling;
		my $origin_shield          = $row->origin_shield;

		if ( $re_type eq 'HOST_REGEXP' ) {
			my $host_re = $row->pattern;
			my $map_to  = $org_server . "/";
			if ( $host_re =~ /\.\*$/ ) {
				my $re = $host_re;
				$re =~ s/\\//g;
				$re =~ s/\.\*//g;
				my $hname = $ds_type =~ /^DNS/ ? "edge" : "ccr";
				my $map_from = "http://" . $hname . $re . $ds_domain . "/";
				if ( $protocol == 0 ) {
					$dsinfo->{dslist}->[$j]->{"remap_line"}->{$map_from} = $map_to;
				}
				elsif ( $protocol == 1 ) {
					$map_from = "https://" . $hname . $re . $ds_domain . "/";
					$dsinfo->{dslist}->[$j]->{"remap_line"}->{$map_from} = $map_to;
				}
				elsif ( $protocol == 2 ) {

					#add the first one with http
					$dsinfo->{dslist}->[$j]->{"remap_line"}->{$map_from} = $map_to;

					#add the second one for https
					my $map_from2 = "https://" . $hname . $re . $ds_domain . "/";
					$dsinfo->{dslist}->[$j]->{"remap_line2"}->{$map_from2} = $map_to;
				}
			}
			else {
				my $map_from = "http://" . $host_re . "/";
				if ( $protocol == 0 ) {
					$dsinfo->{dslist}->[$j]->{"remap_line"}->{$map_from} = $map_to;
				}
				elsif ( $protocol == 1 ) {
					$map_from = "https://" . $host_re . "/";
					$dsinfo->{dslist}->[$j]->{"remap_line"}->{$map_from} = $map_to;
				}
				elsif ( $protocol == 2 ) {

					#add with http
					$dsinfo->{dslist}->[$j]->{"remap_line"}->{$map_from} = $map_to;

					#add with https
					my $map_from2 = "https://" . $host_re . "/";
					$dsinfo->{dslist}->[$j]->{"remap_line2"}->{$map_from2} = $map_to;
				}
			}
		}
		$dsinfo->{dslist}->[$j]->{"dscp"}                   = $dscp;
		$dsinfo->{dslist}->[$j]->{"org"}                    = $org_server;
		$dsinfo->{dslist}->[$j]->{"type"}                   = $ds_type;
		$dsinfo->{dslist}->[$j]->{"domain"}                 = $ds_domain;
		$dsinfo->{dslist}->[$j]->{"signed"}                 = $signed;
		$dsinfo->{dslist}->[$j]->{"qstring_ignore"}         = $qstring_ignore;
		$dsinfo->{dslist}->[$j]->{"ds_xml_id"}              = $ds_xml_id;
		$dsinfo->{dslist}->[$j]->{"edge_header_rewrite"}    = $edge_header_rewrite;
		$dsinfo->{dslist}->[$j]->{"mid_header_rewrite"}     = $mid_header_rewrite;
		$dsinfo->{dslist}->[$j]->{"regex_remap"}            = $regex_remap;
		$dsinfo->{dslist}->[$j]->{"range_request_handling"} = $range_request_handling;
		$dsinfo->{dslist}->[$j]->{"origin_shield"}          = $origin_shield;

		if ( defined($edge_header_rewrite) ) {
			my $fname = "hdr_rw_" . $ds_xml_id . ".config";
			$dsinfo->{dslist}->[$j]->{"hdr_rw_file"} = $fname;
		}
		if ( defined($mid_header_rewrite) ) {
			my $fname = "hdr_rw_mid_" . $ds_xml_id . ".config";
			$dsinfo->{dslist}->[$j]->{"mid_hdr_rw_file"} = $fname;
		}

		$j++;
	}

	#print Dumper($dsinfo);
	return $dsinfo;
}

sub param_data {
	my $self     = shift;
	my $server   = shift;
	my $filename = shift;

	my $data;

	# print "param select: " . $filename . "\n";
	my $rs = $self->db->resultset('ProfileParameter')->search( { -and => [ profile => $server->profile->id, 'parameter.config_file' => $filename ] },
		{ prefetch => [ { parameter => undef }, { profile => undef } ] } );
	while ( my $row = $rs->next ) {
		if ( $row->parameter->name eq "location" ) {
			next;
		}
		my $value = $row->parameter->value;

		# some files have multiple lines with the same key... handle that with param id.
		my $key = $row->parameter->name;
		if ( defined( $data->{$key} ) ) {
			$key .= "__" . $row->parameter->id;
		}
		if ( $value =~ /^STRING __HOSTNAME__$/ ) {
			$value = "STRING " . $server->host_name . "." . $server->domain_name;
		}
		$data->{$key} = $value;
	}
	return $data;
}

sub parent_data {
	my $self   = shift;
	my $server = shift;

	my $pinfo;
	my $parent_cachegroup_id = $self->db->resultset('Cachegroup')->search( { id => $server->cachegroup->id } )->get_column('parent_cachegroup_id')->single;

	my $mtype = &type_id( $self, "MID" );
	my $online = &admin_status_id( $self, "ONLINE" );

	# get the server's cdn domain
	my $param =
		$self->db->resultset('ProfileParameter')
		->search( { -and => [ profile => $server->profile->id, 'parameter.config_file' => 'CRConfig.json', 'parameter.name' => 'domain_name' ] },
		{ prefetch => [ { parameter => undef }, { profile => undef } ] } )->single();
	my $server_domain = $param->parameter->value;

	my $rs_parent = $self->db->resultset('Server')->search( { cachegroup => $parent_cachegroup_id, 'me.type' => $mtype, status => $online },
		{ prefetch => [ { cachegroup => undef }, { status => undef }, { type => undef }, { profile => undef } ] } );

	my $i = 0;
	while ( my $row = $rs_parent->next ) {

		# get the delivery service cdn domain
		my $param =
			$self->db->resultset('ProfileParameter')
			->search( { -and => [ profile => $row->profile->id, 'parameter.config_file' => 'CRConfig.json', 'parameter.name' => 'domain_name' ] },
			{ prefetch => [ { parameter => undef }, { profile => undef } ] } )->single();
		my $ds_domain = $param->parameter->value;
		if ( defined($ds_domain) && defined($server_domain) && $ds_domain eq $server_domain ) {
			$pinfo->{"plist"}->[$i]->{"host_name"}   = $row->host_name;
			$pinfo->{"plist"}->[$i]->{"port"}        = $row->tcp_port;
			$pinfo->{"plist"}->[$i]->{"domain_name"} = $row->domain_name;
			$i++;
		}
	}
	return $pinfo;
}

sub ip_allow_data {
	my $self   = shift;
	my $server = shift;

	my $ipallow;
	$ipallow = ();

	my $i = 0;

	# localhost is trusted.
	$ipallow->[$i]->{src_ip} = '127.0.0.1';
	$ipallow->[$i]->{action} = 'ip_allow';
	$ipallow->[$i]->{method} = "ALL";
	$i++;
	$ipallow->[$i]->{src_ip} = '::1';
	$ipallow->[$i]->{action} = 'ip_allow';
	$ipallow->[$i]->{method} = "ALL";
	$i++;
	my $rs_parameter = $self->db->resultset('ProfileParameter')
		->search( { profile => $server->profile->id }, { prefetch => [ { parameter => undef }, { profile => undef } ] } );

	while ( my $row = $rs_parameter->next ) {
		if ( $row->parameter->name eq 'purge_allow_ip' && $row->parameter->config_file eq 'ip_allow.config' ) {
			$ipallow->[$i]->{src_ip} = $row->parameter->value;
			$ipallow->[$i]->{action} = "ip_allow";
			$ipallow->[$i]->{method} = "ALL";
			$i++;
		}
	}
	if ( $server->type->name eq 'MID' ) {
		my @edge_locs = $self->db->resultset('Cachegroup')->search( { parent_cachegroup_id => $server->cachegroup->id } )->get_column('id')->all();
		my %allow_locs;
		foreach my $loc (@edge_locs) {
			$allow_locs{$loc} = 1;
		}

		# get all the EDGE and RASCAL nets
		my @allowed_netaddrips;
		my @allowed_ipv6_netaddrips;
		my $etype = &type_id( $self, "EDGE" );
		my $rtype = &type_id( $self, "RASCAL" );
		my $rs_allowed = $self->db->resultset('Server')->search( { -or => [ type => $etype, type => $rtype ] } );
		while ( my $allow_row = $rs_allowed->next ) {
			if ( defined( $allow_locs{ $allow_row->cachegroup->id } ) && $allow_locs{ $allow_row->cachegroup->id } == 1 ) {
				push( @allowed_netaddrips, NetAddr::IP->new( $allow_row->ip_address, $allow_row->ip_netmask ) );
				push( @allowed_ipv6_netaddrips, NetAddr::IP->new( $allow_row->ip6_address ) );
			}
		}

		# compact, coalesce and compact combined list again
		# if more than 5 servers are in a /24, list that /24 - TODO JvD: parameterize
		my @compacted_list = NetAddr::IP::Compact(@allowed_netaddrips);
		my $coalesced_list = NetAddr::IP::Coalesce( 24, 5, @allowed_netaddrips );
		my @combined_list  = NetAddr::IP::Compact( @allowed_netaddrips, @{$coalesced_list} );
		foreach my $net (@combined_list) {
			my $range = $net->range();
			$range =~ s/\s+//g;
			$ipallow->[$i]->{src_ip} = $range;
			$ipallow->[$i]->{action} = "ip_allow";
			$ipallow->[$i]->{method} = "ALL";
			$i++;
		}

		# now add IPv6. TODO JvD: paremeterize support enabled on/ofd and /48 and number 5
		my @compacted__ipv6_list = NetAddr::IP::Compact(@allowed_ipv6_netaddrips);
		my $coalesced_ipv6_list  = NetAddr::IP::Coalesce( 48, 5, @allowed_ipv6_netaddrips );
		my @combined_ipv6_list   = NetAddr::IP::Compact( @allowed_ipv6_netaddrips, @{$coalesced_ipv6_list} );
		foreach my $net (@combined_ipv6_list) {
			my $range = $net->range();
			$range =~ s/\s+//g;
			$ipallow->[$i]->{src_ip} = $range;
			$ipallow->[$i]->{action} = "ip_allow";
			$ipallow->[$i]->{method} = "ALL";
			$i++;
		}

		# allow RFC 1918 server space - TODO JvD: parameterize
		$ipallow->[$i]->{src_ip} = '172.16.0.0-172.31.255.255';
		$ipallow->[$i]->{action} = 'ip_allow';
		$ipallow->[$i]->{method} = "ALL";
		$i++;

		# end with a deny
		$ipallow->[$i]->{src_ip} = '0.0.0.0-255.255.255.255';
		$ipallow->[$i]->{action} = 'ip_deny';
		$ipallow->[$i]->{method} = "ALL";
		$i++;
		$ipallow->[$i]->{src_ip} = '::-ffff:ffff:ffff:ffff:ffff:ffff:ffff:ffff';
		$ipallow->[$i]->{action} = 'ip_deny';
		$ipallow->[$i]->{method} = "ALL";
		$i++;
	}
	else {

		# for edges deny "PUSH|PURGE|DELETE", allow everything else to everyone.
		$ipallow->[$i]->{src_ip} = '0.0.0.0-255.255.255.255';
		$ipallow->[$i]->{action} = 'ip_deny';
		$ipallow->[$i]->{method} = "PUSH|PURGE|DELETE";
		$i++;
		$ipallow->[$i]->{src_ip} = '::-ffff:ffff:ffff:ffff:ffff:ffff:ffff:ffff';
		$ipallow->[$i]->{action} = 'ip_deny';
		$ipallow->[$i]->{method} = "PUSH|PURGE|DELETE";
		$i++;
	}

	return $ipallow;
}

sub facts {
	my $self     = shift;
	my $id       = shift;
	my $filename = shift;

	my $server = $self->server_data($id);
	my $text   = "profile:" . $server->profile->name . "\n";

	return $text;
}

sub logs_xml_dot_config {
	my $self     = shift;
	my $id       = shift;
	my $filename = shift;

	my $server = $self->server_data($id);
	my $data   = $self->param_data( $server, $filename );
	my $text   = "<!-- Generated for " . $server->host_name . " by " . &name_version_string($self) . " - Do not edit!! -->\n";

	my $log_format_name                 = $data->{"LogFormat.Name"}               || "";
	my $log_object_filename             = $data->{"LogObject.Filename"}           || "";
	my $log_object_format               = $data->{"LogObject.Format"}             || "";
	my $log_object_rolling_enabled      = $data->{"LogObject.RollingEnabled"}     || "";
	my $log_object_rolling_interval_sec = $data->{"LogObject.RollingIntervalSec"} || "";
	my $log_object_rolling_offset_hr    = $data->{"LogObject.RollingOffsetHr"}    || "";
	my $log_object_rolling_size_mb      = $data->{"LogObject.RollingSizeMb"}      || "";
	my $format                          = $data->{"LogFormat.Format"};
	$format =~ s/"/\\\"/g;
	$text .= "<LogFormat>\n";
	$text .= "  <Name = \"" . $log_format_name . "\"/>\n";
	$text .= "  <Format = \"" . $format . "\"/>\n";
	$text .= "</LogFormat>\n";
	$text .= "<LogObject>\n";
	$text .= "  <Format = \"" . $log_object_format . "\"/>\n";
	$text .= "  <Filename = \"" . $log_object_filename . "\"/>\n";
	$text .= "  <RollingEnabled = " . $log_object_rolling_enabled . "/>\n" unless defined();
	$text .= "  <RollingIntervalSec = " . $log_object_rolling_interval_sec . "/>\n";
	$text .= "  <RollingOffsetHr = " . $log_object_rolling_offset_hr . "/>\n";
	$text .= "  <RollingSizeMb = " . $log_object_rolling_size_mb . "/>\n";
	$text .= "</LogObject>\n";

	return $text;
}

sub cacheurl_dot_config {
	my $self     = shift;
	my $id       = shift;
	my $filename = shift;
	my $data     = shift;

	my $server = $self->server_data($id);
	my $text   = $self->header_comment( $server->host_name );
	if ( !defined($data) ) {
		$data = $self->ds_data($server);
	}

	if ( $filename !~ /_qstring.config/ ) {
		foreach my $remap ( @{ $data->{dslist} } ) {
			if ( $remap->{qstring_ignore} == 1 ) {
				my $org = $remap->{org};
				$org =~ /(https?:\/\/)(.*)/;
				$text .= "$1(" . $2 . "/[^?]+)(?:\\?|\$)  $1\$1\n";
			}
		}
	}
	else {
		$text .= "http://([^?]+)(?:\\?|\$)  http://\$1\n";
		$text .= "https://([^?]+)(?:\\?|\$)  https://\$1\n";
	}

	return $text;
}

# generic key $separator value pairs from the data hash
sub url_sig_config {
	my $self = shift;
	my $id   = shift;
	my $file = shift;

	my $sep    = defined( $separator->{$file} ) ? $separator->{$file} : " = ";
	my $server = $self->server_data($id);
	my $data   = $self->param_data( $server, $file );
	my $text   = $self->header_comment( $server->host_name );

	my $response_container = $self->riak_get( URL_SIG_KEYS_BUCKET, $file );
	my $response = $response_container->{response};
	if ( $response->is_success() ) {
		my $response_json = decode_json( $response->content );
		my $keys          = $response_json;
		foreach my $parameter ( sort keys %{$data} ) {
			if ( !defined($keys) || $parameter !~ /^key\d+/ ) {    # only use key parameters as a fallback (temp, remove me later)
				$text .= $parameter . $sep . $data->{$parameter} . "\n";
			}
		}

		# $self->app->log->debug( "keys #-> " . Dumper($keys) );
		foreach my $parameter ( sort keys %{$keys} ) {
			$text .= $parameter . $sep . $keys->{$parameter} . "\n";
		}
		return $text;
	}
	else {
		my $error = $response->content;
		return "Error: " . $error;
	}
}

# generic key $separator value pairs from the data hash
sub generic_config {
	my $self = shift;
	my $id   = shift;
	my $file = shift;

	my $sep = defined( $separator->{$file} ) ? $separator->{$file} : " = ";

	my $server = $self->server_data($id);
	my $data   = $self->param_data( $server, $file );
	my $text   = $self->header_comment( $server->host_name );
	foreach my $parameter ( sort keys %{$data} ) {
		my $p_name = $parameter;
		$p_name =~ s/__\d+$//;
		$text .= $p_name . $sep . $data->{$parameter} . "\n";
	}
	return $text;
}

sub volume_dot_config {
	my $self = shift;
	my $id   = shift;
	my $file = shift;

	my $server = $self->server_data($id);
	my $data   = $self->param_data( $server, "storage.config" );
	my $text   = $self->header_comment( $server->host_name );
	if ( defined( $data->{RAM_Drive_Prefix} ) ) {

		# TODO JvD: More vols??
		$text .= "# 12M NOTE: This is running with forced volumes - the size is irrelevant\n";
		$text .= "volume=" . $data->{RAM_Volume} . " scheme=http size=1%\n";
		$text .= "volume=" . $data->{Disk_Volume} . " scheme=http size=1%\n";
	}
	else {
		$text .= "volume=1 scheme=http size=100%\n";
	}
	return $text;
}

sub hosting_dot_config {
	my $self = shift;
	my $id   = shift;
	my $file = shift;
	my $data = shift;

	my $server = $self->server_data($id);
	my $text   = $self->header_comment( $server->host_name );
	if ( !defined($data) ) {
		$data = $self->ds_data($server);
	}

	if ( defined( $data->{RAM_Volume} ) ) {
		$text .= "# 12M NOTE: volume " . $data->{RAM_Volume} . " is the RAM volume\n";
		$text .= "# 12M NOTE: volume " . $data->{Disk_Volume} . " is the Disk volume\n";
		my %listed = ();
		foreach my $remap ( @{ $data->{dslist} } ) {
			if (   ( ( $remap->{type} =~ /_LIVE$/ || $remap->{type} =~ /_LIVE_NATNL$/ ) && $server->type->name eq 'EDGE' )
				|| ( $remap->{type} =~ /_LIVE_NATNL$/ && $server->type->name eq 'MID' ) )
			{
				if ( defined( $listed{ $remap->{org} } ) ) { next; }
				my $org_fqdn = $remap->{org};
				$org_fqdn =~ s/https?:\/\///;
				$text .= "hostname=" . $org_fqdn . " volume=" . $data->{RAM_Volume} . "\n";
				$listed{ $remap->{org} } = 1;
			}
		}
	}
	my $dvolno = 1;
	if ( defined( $data->{Disk_Volume} ) ) {
		$dvolno = $data->{Disk_Volume};
	}
	$text .= "hostname=*   volume=" . $dvolno . "\n";

	return $text;
}

sub storage_dot_config {
	my $self = shift;
	my $id   = shift;
	my $file = shift;

	my $server = $self->server_data($id);
	my $text   = $self->header_comment( $server->host_name );
	my $data   = $self->param_data( $server, $file );

	if ( defined( $data->{RAM_Drive_Prefix} ) ) {
		my $drive_prefix = $data->{RAM_Drive_Prefix};
		my @drive_postfix = split( /,/, $data->{RAM_Drive_Letters} );
		foreach my $l ( sort @drive_postfix ) {
			$text .= $drive_prefix . $l . " volume=" . $data->{RAM_Volume} . "\n";
		}
		$drive_prefix = $data->{Drive_Prefix};
		@drive_postfix = split( /,/, $data->{Drive_Letters} );
		foreach my $l ( sort @drive_postfix ) {
			$text .= $drive_prefix . $l . " volume=" . $data->{Disk_Volume} . "\n";
		}
	}
	else {

		# there is no volume patch, so no assignment in storaage.config
		my $drive_prefix = $data->{Drive_Prefix};
		my @drive_postfix = split( /,/, $data->{Drive_Letters} );
		foreach my $l ( sort @drive_postfix ) {
			$text .= $drive_prefix . $l . "\n";
		}
	}

	return $text;
}

sub ats_dot_rules {
	my $self = shift;
	my $id   = shift;
	my $file = shift;

	my $server = $self->server_data($id);
	my $text   = $self->header_comment( $server->host_name );
	my $data   = $self->param_data( $server, "storage.config" );    # ats.rules is based on the storage.config params

	my $drive_prefix = $data->{Drive_Prefix};
	my @drive_postfix = split( /,/, $data->{Drive_Letters} );
	foreach my $l ( sort @drive_postfix ) {
		$drive_prefix =~ s/\/dev\///;
		$text .= "KERNEL==\"" . $drive_prefix . $l . "\", OWNER=\"ats\"\n";
	}
	if ( defined( $data->{RAM_Drive_Prefix} ) ) {
		$drive_prefix = $data->{RAM_Drive_Prefix};
		@drive_postfix = split( /,/, $data->{RAM_Drive_Letters} );
		foreach my $l ( sort @drive_postfix ) {
			$drive_prefix =~ s/\/dev\///;
			$text .= "KERNEL==\"" . $drive_prefix . $l . "\", OWNER=\"ats\"\n";
		}
	}

	return $text;
}

sub cache_dot_config {
	my $self = shift;
	my $id   = shift;
	my $file = shift;
	my $data = shift;

	my $server = $self->server_data($id);
	my $text   = $self->header_comment( $server->host_name );
	if ( !defined($data) ) {
		$data = $self->ds_data($server);
	}

	foreach my $remap ( @{ $data->{dslist} } ) {
		if ( $remap->{type} eq "HTTP_NO_CACHE" ) {
			my $org_fqdn = $remap->{org};
			$org_fqdn =~ s/https?:\/\///;
			$text .= "dest_domain=" . $org_fqdn . " scheme=http action=never-cache\n";
		}
	}
	return $text;
}

sub remap_dot_config {
	my $self = shift;
	my $id   = shift;
	my $file = shift;
	my $data = shift;

	my $server = $self->server_data($id);
	my $pdata  = $self->param_data( $server, 'package' );
	my $text   = $self->header_comment( $server->host_name );
	if ( !defined($data) ) {
		$data = $self->ds_data($server);
	}

	if ( $server->type->name eq 'MID' ) {
		my %remap_lines;
		foreach my $remap ( @{ $data->{dslist} } ) {
			if ( $remap->{mid_header_rewrite} ) {
				$remap_lines{ "map " . $remap->{org} . "    " . $remap->{org} . " \@plugin=header_rewrite.so \@pparam=" . $remap->{mid_hdr_rw_file} . "\n" }
					= defined;
			}
			elsif ( $remap->{qstring_ignore} == 1 ) {
				$remap_lines{ "map " . $remap->{org} . "    " . $remap->{org} . " \@plugin=cacheurl.so \@pparam=cacheurl_qstring.config\n" } = defined;
			}
		}
		foreach my $key (%remap_lines) {
			$text .= $key;
		}
		return $text;
	}

	# mids don't get here.
	foreach my $remap ( @{ $data->{dslist} } ) {
		foreach my $map_from ( keys %{ $remap->{remap_line} } ) {
			my $map_to = $remap->{remap_line}->{$map_from};
			$text = $self->remap_text( $server, $pdata, $text, $data, $remap, $map_from, $map_to );
		}
		foreach my $map_from ( keys %{ $remap->{remap_line2} } ) {
			my $map_to = $remap->{remap_line2}->{$map_from};
			$text = $self->remap_text( $server, $pdata, $text, $data, $remap, $map_from, $map_to );
		}
	}
	return $text;
}

sub remap_text {
	my $self     = shift;
	my $server   = shift;
	my $pdata    = shift;
	my $text     = shift;
	my $data     = shift;
	my $remap    = shift;
	my $map_from = shift;
	my $map_to   = shift;

	my $host_name = $data->{host_name};
	my $dscp      = $remap->{dscp};

	$map_from =~ s/ccr/$host_name/;

	if ( defined( $pdata->{'dscp_remap'} ) ) {
		$text .= "map	" . $map_from . "     " . $map_to . " \@plugin=dscp_remap.so \@pparam=" . $dscp;
	}
	else {
		$text .= "map	" . $map_from . "     " . $map_to . " \@plugin=header_rewrite.so \@pparam=dscp/set_dscp_" . $dscp . ".config";
	}
	if ( defined( $remap->{edge_header_rewrite} ) ) {
		$text .= " \@plugin=header_rewrite.so \@pparam=" . $remap->{hdr_rw_file};
	}
	if ( $remap->{signed} == 1 ) {
		$text .= " \@plugin=url_sig.so \@pparam=url_sig_" . $remap->{ds_xml_id} . ".config";
	}
	if ( $remap->{qstring_ignore} == 2 ) {
		my $dqs_file = "drop_qstring.config";
		$text .= " \@plugin=regex_remap.so \@pparam=" . $dqs_file;
	}
	elsif ( $remap->{qstring_ignore} == 1 ) {
		my $global_exists =
			$self->db->resultset('ProfileParameter')
			->search( { -and => [ profile => $server->profile->id, 'parameter.config_file' => 'cacheurl.config', 'parameter.name' => 'location' ] },
			{ prefetch => [ 'parameter', 'profile' ] } )->single();
		if ($global_exists) {
			$self->app->log->debug("qstring_ignore == 1, but global cacheurl.config param exists, so skipping remap rename config_file=cacheurl.config parameter if you want to change");
		}
		else {
			$text .= " \@plugin=cacheurl.so \@pparam=cacheurl_qstring.config";
		}
	}

	# Note: should use full path here?
	if ( defined( $remap->{regex_remap} ) && $remap->{regex_remap} ne "" ) {
		$text .= " \@plugin=regex_remap.so \@pparam=regex_remap_" . $remap->{ds_xml_id} . ".config";
	}
	if ( $remap->{range_request_handling} == 1 ) {
		$text .= " \@plugin=background_fetch.so \@pparam=bg_fetch.config";
	}
	elsif ( $remap->{range_request_handling} == 2 ) {
		$text .= " \@plugin=cache_range_requests.so ";
	}
	$text .= "\n";
	return $text;
}

sub parent_dot_config {
	my $self = shift;
	my $id   = shift;
	my $file = shift;
	my $data = shift;

	my $server      = $self->server_data($id);
	my $server_type = $server->type->name;
	my $text        = $self->header_comment( $server->host_name );
	if ( !defined($data) ) {
		$data = $self->ds_data($server);
	}
	##Origin Shield
	if ( $server_type eq 'MID' ) {
		foreach my $ds ( @{ $data->{dslist} } ) {
			my $xml_id = $ds->{ds_xml_id};
			my $os     = $ds->{origin_shield};

			if ( defined($os) ) {
				my $algorithm = "";
				my $param =
					$self->db->resultset('ProfileParameter')
					->search( { -and => [ profile => $server->profile->id, 'parameter.config_file' => 'parent.config', 'parameter.name' => 'algorithm' ] },
					{ prefetch => [ 'parameter', 'profile' ] } )->single();
				my $pselect_alg = defined($param) ? $param->parameter->value : undef;
				if ( defined($pselect_alg) ) {
					$algorithm = "round_robin=$pselect_alg";
				}
				my $org_fqdn = $ds->{org};
				$org_fqdn =~ s/https?:\/\///;
				$text .= "dest_domain=$org_fqdn parent=$os $algorithm go_direct=true\n";
			}
		}
		$text .= "dest_domain=. go_direct=true\n";
		return $text;
	}
	else {
		#"True" Parent
		my $pinfo = $self->parent_data($server);

		my %done = ();

		foreach my $remap ( @{ $data->{dslist} } ) {
			if ( $remap->{type} eq "HTTP_NO_CACHE" || $remap->{type} eq "HTTP_LIVE" ) {
				if ( !defined( $done{ $remap->{org} } ) ) {
					my $org_fqdn = $remap->{org};
					$org_fqdn =~ s/https?:\/\///;
					$text .= "dest_domain=" . $org_fqdn . " go_direct=true\n";
					$done{ $remap->{org} } = 1;
				}
			}
		}

		my $param =
			$self->db->resultset('ProfileParameter')
			->search( { -and => [ profile => $server->profile->id, 'parameter.config_file' => 'parent.config', 'parameter.name' => 'algorithm' ] },
			{ prefetch => [ 'parameter', 'profile' ] } )->single();
		my $pselect_alg = defined($param) ? $param->parameter->value : undef;
		if ( defined($pselect_alg) && $pselect_alg eq 'consistent_hash' ) {

			$text .= "dest_domain=. parent=\"";
			foreach my $parent ( @{ $pinfo->{"plist"} } ) {
				$text .= $parent->{"host_name"} . "." . $parent->{"domain_name"} . ":" . $parent->{"port"} . "|1.0;";
			}
			$text .= "\" round_robin=consistent_hash go_direct=false";
		}
		else {    # default to old situation.
			$text .= "dest_domain=. parent=\"";
			foreach my $parent ( @{ $pinfo->{"plist"} } ) {
				$text .= $parent->{"host_name"} . "." . $parent->{"domain_name"} . ":" . $parent->{"port"} . ";";
			}
			$text .= "\" round_robin=urlhash go_direct=false";
		}

		$param =
			$self->db->resultset('ProfileParameter')
			->search( { -and => [ profile => $server->profile->id, 'parameter.config_file' => 'parent.config', 'parameter.name' => 'qstring' ] },
			{ prefetch => [ 'parameter', 'profile' ] } )->single();
		my $qstring = defined($param) ? $param->parameter->value : undef;
		if ( defined($qstring) ) {
			$text .= " qstring=" . $qstring;
		}

		$text .= "\n";
<<<<<<< HEAD
=======

		# $self->app->log->debug($text);
>>>>>>> 100e155b
		return $text;
	}
}

sub ip_allow_dot_config {
	my $self = shift;
	my $id   = shift;
	my $file = shift;

	my $server = $self->server_data($id);
	my $text   = $self->header_comment( $server->host_name );
	my $data   = $self->ip_allow_data( $server, $file );

	foreach my $access ( @{$data} ) {
		$text .= sprintf( "src_ip=%-70s action=%-10s method=%-20s\n", $access->{src_ip}, $access->{action}, $access->{method} );
	}

	return $text;
}

sub regex_revalidate_dot_config {
	my $self = shift;
	my $id   = shift;
	my $file = shift;

	# note: Calling this from outside Configfiles, so $self->method doesn't work. TODO: Be smarter
	# my $server = $self->server_data($id);
	# my $text   = $self->header_comment( $server->host_name );
	my $server = &server_data( $self, $id );

	# Purges are CDN - wide.
	my $param =
		$self->db->resultset('ProfileParameter')
		->search( { -and => [ profile => $server->profile->id, 'parameter.config_file' => 'CRConfig.json', 'parameter.name' => 'domain_name' ] },
		{ prefetch => [ { parameter => undef }, { profile => undef } ] } )->single();
	my $server_domain = $param->parameter->value;

	my $text = "# DO NOT EDIT - Generated for " . $server_domain . " by " . &name_version_string($self) . " on " . `date`;

	my $max_days =
		$self->db->resultset('Parameter')->search( { name => "maxRevalDurationDays" }, { config_file => "regex_revalidate.config" } )->get_column('value')
		->single;
	my $interval = "> now() - interval '$max_days day'";    # postgres
	if ( $self->db->storage->isa("DBIx::Class::Storage::DBI::mysql") ) {
		$interval = "> now() - interval $max_days day";
	}

	my %regex_time;
	my $rs = $self->db->resultset('Job')->search( { start_time => \$interval } );
	##DN- even though we made these params, the front-end is still hard-coded to validate ttl between 48 - 672...
	my $max_hours =
		$self->db->resultset('Parameter')->search( { name => "ttl_max_hours" }, { config_file => "regex_revalidate.config" } )->get_column('value')->single;
	my $min_hours =
		$self->db->resultset('Parameter')->search( { name => "ttl_min_hours" }, { config_file => "regex_revalidate.config" } )->get_column('value')->single;
	while ( my $row = $rs->next ) {
		my $parameters = $row->parameters;
		my $ttl;
		if ( $row->keyword eq "PURGE" && ( defined($parameters) && $parameters =~ /TTL:(\d+)h/ ) ) {
			$ttl = $1;
			if ( $ttl > $min_hours || $ttl < $max_hours ) {
				$ttl = $min_hours;
			}
		}
		else {
			next;
		}

		my $date       = new Date::Manip::Date();
		my $start_time = $row->start_time;
		my $start_date = ParseDate($start_time);
		my $end_date   = DateCalc( $start_date, ParseDateDelta( $ttl . ':00:00' ) );
		my $err        = $date->parse($end_date);
		if ($err) {
			print "ERROR ON DATE CONVERSION:" . $err;
			next;
		}
		my $purge_end = $date->printf("%s");    # this is in secs since the unix epoch

		if ( $purge_end < time() ) {            # skip purges that have an end_time in the past
			next;
		}
		my $asset_url = $row->asset_url;

		my ( $scheme, $asset_hostname, $path, $query, $fragment ) = $row->asset_url =~ m|(?:([^:/?#]+):)?(?://([^/?#]*))?([^?#]*)(?:\?([^#]*))?(?:#(.*))?|;
		my $org_server = "$scheme://$asset_hostname";

		my $rs = $self->db->resultset('Deliveryservice')
			->search( { org_server_fqdn => $org_server }, { prefetch => [ { 'type' => undef }, { 'profile' => undef } ] } );

		while ( my $dsrow = $rs->next ) {
			my $ds_cdn_domain = $self->db->resultset('Parameter')->search(
				{ -and => [ 'me.name' => 'domain_name', 'deliveryservices.id' => $dsrow->id ] },
				{
					join     => { profile_parameters => { profile => { deliveryservices => undef } } },
					distinct => 1
				}
			)->get_column('value')->single();
			if ( $ds_cdn_domain eq $server_domain ) {

				# if there are multipe with same re, pick the longes lasting.
				if ( !defined( $regex_time{ $row->asset_url } )
					|| ( defined( $regex_time{ $row->asset_url } ) && $purge_end > $regex_time{ $row->asset_url } ) )
				{
					$regex_time{ $row->asset_url } = $purge_end;
				}
			}
		}
	}

	foreach my $re ( sort keys %regex_time ) {
		$text .= $re . " " . $regex_time{$re} . "\n";
	}

	return $text;
}

sub take_and_bake {
	my $self = shift;
	my $id   = shift;
	my $file = shift;

	my $server = $self->server_data($id);
	my $data   = $self->param_data( $server, $file );
	my $text   = $self->header_comment( $server->host_name );
	foreach my $parameter ( sort keys %{$data} ) {
		$text .= $data->{$parameter} . "\n";
	}
	return $text;
}

sub drop_qstring_dot_config {
	my $self = shift;
	my $id   = shift;
	my $file = shift;

	my $server = $self->server_data($id);
	my $text   = $self->header_comment( $server->host_name );
	$text .= "/([^?]+) \$s://\$t/\$1\n";

	return $text;
}

sub header_rewrite_dot_config {
	my $self = shift;
	my $id   = shift;
	my $file = shift;

	my $server    = $self->server_data($id);
	my $text      = $self->header_comment( $server->host_name );
	my $ds_xml_id = undef;
	if ( $file =~ /^hdr_rw_mid_(.*)\.config$/ ) {
		$ds_xml_id = $1;
		my $ds = $self->db->resultset('Deliveryservice')->search( { xml_id => $ds_xml_id }, { prefetch => [ 'type', 'profile' ] } )->single();
		my $actions = $ds->mid_header_rewrite;
		$text .= $actions . "\n";
	}
	elsif ( $file =~ /^hdr_rw_(.*)\.config$/ ) {
		$ds_xml_id = $1;
		my $ds = $self->db->resultset('Deliveryservice')->search( { xml_id => $ds_xml_id }, { prefetch => [ 'type', 'profile' ] } )->single();
		my $actions = $ds->edge_header_rewrite;
		$text .= $actions . "\n";
	}

	$text =~ s/\s*__RETURN__\s*/\n/g;
	my $ipv4 = $server->ip_address;
	$text =~ s/__CACHE_IPV4__/$ipv4/g;
	return $text;
}

sub regex_remap_dot_config {
	my $self = shift;
	my $id   = shift;
	my $file = shift;

	my $server = $self->server_data($id);
	my $text   = $self->header_comment( $server->host_name );

	if ( $file =~ /^regex_remap_(.*)\.config$/ ) {
		my $ds_xml_id = $1;
		my $ds = $self->db->resultset('Deliveryservice')->search( { xml_id => $ds_xml_id }, { prefetch => [ 'type', 'profile' ] } )->single();
		$text .= $ds->regex_remap . "\n";
	}

	return $text;
}

sub header_rewrite_dscp_dot_config {
	my $self = shift;
	my $id   = shift;
	my $file = shift;

	my $server = $self->server_data($id);
	my $text   = $self->header_comment( $server->host_name );
	my $dscp_decimal;
	if ( $file =~ /^set_dscp_(\d+)\.config$/ ) {
		$dscp_decimal = $1;
	}
	else {
		$text = "An error occured generating the DSCP header rewrite file.";
	}
	$text .= "cond %{REMAP_PSEUDO_HOOK}\n" . "set-conn-dscp " . $dscp_decimal . " [L]\n";

	return $text;
}

sub to_ext_dot_config {
	my $self = shift;
	my $id   = shift;
	my $file = shift;

	my $server = $self->server_data($id);
	my $text   = $self->header_comment( $server->host_name );

	# get the subroutine name for the this file from the Extensions::ConfigList
	my $ext_hash_ref = &Extensions::ConfigList::hash_ref();
	my $subroutine   = $ext_hash_ref->{$file};

	# And call it - the below calls the subroutine in the var $subroutine.
	$text .= &{ \&{$subroutine} }( $self, $id, $file );

	return $text;
}

sub ssl_multicert_dot_config {
	my $self = shift;
	my $id   = shift;
	my $file = shift;

	#id == hostname
	my $server = $self->server_data($id);
	my $text   = $self->header_comment( $server->host_name );

	# get a list of delivery services for the server
	my $protocol_search = '> 0';
	my @ds_list         = $self->db->resultset('Deliveryservice')->search(
		{ -and => [ 'server.id' => $server->id, 'me.protocol' => \$protocol_search ] },
		{
			join => { deliveryservice_servers => { server => undef } },
		}
	);
	foreach my $ds (@ds_list) {
		my $ds_id        = $ds->id;
		my $xml_id       = $ds->xml_id;
		my $rs_ds        = $self->db->resultset('Deliveryservice')->search( { 'me.id' => $ds_id } );
		my $data         = $rs_ds->single;
		my $domain_name  = UI::DeliveryService::get_cdn_domain( $self, $ds_id );
		my $ds_regexes   = UI::DeliveryService::get_regexp_set( $self, $ds_id );
		my @example_urls = UI::DeliveryService::get_example_urls( $self, $ds_id, $ds_regexes, $data, $domain_name, $data->protocol );

		#first one is the one we want
		my $hostname = $example_urls[0];
		$hostname =~ /(https?:\/\/)(.*)/;
		my $new_host = $2;
		my $key_name = "$new_host.key";
		$new_host =~ tr/./_/;
		my $cer_name = $new_host . "_cert.cer";

		$text .= "dest_ip=*\t ssl_cert_name=$cer_name\t ssl_key_name=$key_name\n";
	}
	return $text;
}

# This is a temporary workaround until we have real partial object caching support in ATS, so hardcoding for now
sub bg_fetch_dot_config {
	my $self = shift;

	my $text = "include User-Agent *\n";

	return $text;
}

1;<|MERGE_RESOLUTION|>--- conflicted
+++ resolved
@@ -811,7 +811,9 @@
 			->search( { -and => [ profile => $server->profile->id, 'parameter.config_file' => 'cacheurl.config', 'parameter.name' => 'location' ] },
 			{ prefetch => [ 'parameter', 'profile' ] } )->single();
 		if ($global_exists) {
-			$self->app->log->debug("qstring_ignore == 1, but global cacheurl.config param exists, so skipping remap rename config_file=cacheurl.config parameter if you want to change");
+			$self->app->log->debug(
+				"qstring_ignore == 1, but global cacheurl.config param exists, so skipping remap rename config_file=cacheurl.config parameter if you want to change"
+			);
 		}
 		else {
 			$text .= " \@plugin=cacheurl.so \@pparam=cacheurl_qstring.config";
@@ -916,11 +918,6 @@
 		}
 
 		$text .= "\n";
-<<<<<<< HEAD
-=======
-
-		# $self->app->log->debug($text);
->>>>>>> 100e155b
 		return $text;
 	}
 }
