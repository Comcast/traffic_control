package UI::ConfigFiles;
#
# Copyright 2015 Comcast Cable Communications Management, LLC
#
# Licensed under the Apache License, Version 2.0 (the "License");
# you may not use this file except in compliance with the License.
# You may obtain a copy of the License at
#
#     http://www.apache.org/licenses/LICENSE-2.0
#
# Unless required by applicable law or agreed to in writing, software
# distributed under the License is distributed on an "AS IS" BASIS,
# WITHOUT WARRANTIES OR CONDITIONS OF ANY KIND, either express or implied.
# See the License for the specific language governing permissions and
# limitations under the License.
#
#
#
use UI::Utils;

use Mojo::Base 'Mojolicious::Controller';
use Data::Dumper;
use Extensions::ConfigList;
use Date::Manip;
use NetAddr::IP;
use UI::DeliveryService;
use JSON;
use API::DeliveryService::KeysUrlSig qw(URL_SIG_KEYS_BUCKET);

my $dispatch_table ||= {
	"logs_xml.config"         => sub { logs_xml_dot_config(@_) },
	"cacheurl.config"         => sub { cacheurl_dot_config(@_) },
	"cacheurl_qstring.config" => sub { cacheurl_dot_config(@_) },
	"records.config"          => sub { generic_config(@_) },
	"plugin.config"           => sub { generic_config(@_) },
	"astats.config"           => sub { generic_config(@_) },
	"volume.config"           => sub { volume_dot_config(@_) },
	"hosting.config"          => sub { hosting_dot_config(@_) },
	"storage.config"          => sub { storage_dot_config(@_) },
	"50-ats.rules"            => sub { ats_dot_rules(@_) },
	"cache.config"            => sub { cache_dot_config(@_) },
	"remap.config"            => sub { remap_dot_config(@_) },
	"parent.config"           => sub { parent_dot_config(@_) },
	"sysctl.conf"             => sub { generic_config(@_) },
	"ip_allow.config"         => sub { ip_allow_dot_config(@_) },
	"12M_facts"               => sub { facts(@_) },
	"regex_revalidate.config" => sub { regex_revalidate_dot_config(@_) },
	"drop_qstring.config"     => sub { drop_qstring_dot_config(@_) },
	"bg_fetch.config"         => sub { bg_fetch_dot_config(@_) },

	"url_sig_.config"      => sub { url_sig_config(@_) },
	"hdr_rw_.config"       => sub { header_rewrite_dot_config(@_) },
	"set_dscp_.config"     => sub { header_rewrite_dscp_dot_config(@_) },
	"to_ext_.config"       => sub { to_ext_dot_config(@_) },
	"regex_remap_.config"  => sub { regex_remap_dot_config(@_) },
	"all"                  => sub { gen_fancybox_data(@_) },
	"ssl_multicert.config" => sub { ssl_multicert_dot_config(@_) },

};

my $separator ||= {
	"records.config"  => " ",
	"plugin.config"   => " ",
	"sysctl.conf"     => " = ",
	"url_sig_.config" => " = ",
	"astats.config"   => "=",
};

sub genfiles {
	my $self = shift;
	my $mode = $self->param('mode');
	my $id   = $self->param('id');
	my $file = $self->param('filename');

	my $org_name = $file;

	$file =~ s/^url_sig_.*\.config$/url_sig_\.config/;
	$file =~ s/^hdr_rw_.*\.config$/hdr_rw_\.config/;
	$file =~ s/^set_dscp_.*\.config$/set_dscp_\.config/;
	$file =~ s/^regex_remap_.*\.config$/regex_remap_\.config/;
	if ( $file =~ /^to_ext_.*\.config$/ ) {
		$file =~ s/^to_ext_.*\.config$/to_ext_\.config/;
		$org_name =~ s/^to_ext_.*\.config$/to_ext_\.config/;
	}

	my $text = undef;
	if ( $mode eq 'view' ) {

		if ( defined( $dispatch_table->{$file} ) ) {
			$text = $dispatch_table->{$file}->( $self, $id, $org_name );
		}
		else {
			$text = &take_and_bake( $self, $id, $org_name );
		}
	}

	if ( $file ne "all" ) {
		$self->res->headers->content_type("application/download");
		$self->res->headers->content_disposition("attachment; filename=\"$org_name\"");
		$self->render( text => $text, format => 'txt' );
	}
	else {
		# ignore $text, the good stuff is in the stash
		$self->stash( fbox_layout => 1 );
	}
}

sub gen_fancybox_data {
	my $self     = shift;
	my $id       = shift;
	my $filename = shift;

	my $file_text;
	my $server  = $self->server_data($id);
	my $ds_data = $self->ds_data($server);
	my $rs      = $self->db->resultset('ProfileParameter')->search(
		{ -and => [ profile => $server->profile->id, 'parameter.name' => 'location' ] },
		{ prefetch => [ { parameter => undef }, { profile => undef } ] }
	);
	while ( my $row = $rs->next ) {
		my $file = $row->parameter->config_file;

		# print "Genning $file\n";
		my $org_name = $file;
		$file =~ s/^url_sig_.*\.config$/url_sig_\.config/;
		$file =~ s/^hdr_rw_.*\.config$/hdr_rw_\.config/;
		$file =~ s/^set_dscp_.*\.config$/set_dscp_\.config/;
		$file =~ s/^regex_remap_.*\.config$/regex_remap_\.config/;
		if ( $file =~ /^to_ext_.*\.config$/ ) {
			$file =~ s/^to_ext_.*\.config$/to_ext_\.config/;
			$org_name =~ s/^to_ext_(.*)\.config$/$1.config/;
		}

		my $text = "boo";
		if ( defined( $dispatch_table->{$file} ) ) {
			$text = $dispatch_table->{$file}->( $self, $id, $org_name, $ds_data );
		}
		else {
			$text = &take_and_bake( $self, $id, $org_name, $ds_data );
		}
		$file_text->{$org_name} = $text;
	}
	$self->stash( file_text => $file_text );
	$self->stash( host_name => $server->host_name );
}

sub server_data {
	my $self = shift;
	my $id   = shift;

	my $server;
	if ( $id =~ /^\d+$/ ) {
		$server = $self->db->resultset('Server')->search( { id => $id } )->single;
	}
	else {
		$server = $self->db->resultset('Server')->search( { host_name => $id } )->single;
	}
	return $server;
}

sub header_comment {
	my $self      = shift;
	my $host_name = shift;

	my $text = "# DO NOT EDIT - Generated for " . $host_name . " by " . &name_version_string($self) . " on " . `date`;
	return $text;
}

sub ds_data {
	my $self   = shift;
	my $server = shift;

	my $dsinfo;
	$dsinfo->{host_name}   = $server->host_name;
	$dsinfo->{domain_name} = $server->domain_name;

	my $storage_data = $self->param_data( $server, "storage.config" );
	$dsinfo->{RAM_Volume}  = $storage_data->{RAM_Volume};
	$dsinfo->{Disk_Volume} = $storage_data->{Disk_Volume};

	my @server_ids = ();
	my $rs;
	if ( $server->type->name eq "MID" ) {

		# the mids will do all deliveryservices in this CDN
		my $domain =
			$self->db->resultset('ProfileParameter')
			->search( { -and => [ profile => $server->profile->id, 'parameter.name' => 'domain_name', 'parameter.config_file' => 'CRConfig.json' ] },
			{ prefetch => [ 'parameter', 'profile' ] } )->get_column('parameter.value')->single();

		$rs = $self->db->resultset('DeliveryServiceInfoForDomainList')->search( {}, { bind => [$domain] } );
	}
	else {
		$rs = $self->db->resultset('DeliveryServiceInfoForServerList')->search( {}, { bind => [ $server->id ] } );
	}

	my $j = 0;
	while ( my $row = $rs->next ) {
		my $org_server             = $row->org_server_fqdn;
		my $dscp                   = $row->dscp;
		my $re_type                = $row->re_type;
		my $ds_type                = $row->ds_type;
		my $signed                 = $row->signed;
		my $qstring_ignore         = $row->qstring_ignore;
		my $ds_xml_id              = $row->xml_id;
		my $ds_domain              = $row->domain_name;
		my $edge_header_rewrite    = $row->edge_header_rewrite;
		my $mid_header_rewrite     = $row->mid_header_rewrite;
		my $regex_remap            = $row->regex_remap;
		my $protocol               = $row->protocol;
		my $range_request_handling = $row->range_request_handling;
		my $origin_shield          = $row->origin_shield;

		if ( $re_type eq 'HOST_REGEXP' ) {
			my $host_re = $row->pattern;
			my $map_to  = $org_server . "/";
			if ( $host_re =~ /\.\*$/ ) {
				my $re = $host_re;
				$re =~ s/\\//g;
				$re =~ s/\.\*//g;
				my $hname = $ds_type =~ /^DNS/ ? "edge" : "ccr";
				my $map_from = "http://" . $hname . $re . $ds_domain . "/";
				if ( $protocol == 0 ) {
					$dsinfo->{dslist}->[$j]->{"remap_line"}->{$map_from} = $map_to;
				}
				elsif ( $protocol == 1 ) {
					$map_from = "https://" . $hname . $re . $ds_domain . "/";
					$dsinfo->{dslist}->[$j]->{"remap_line"}->{$map_from} = $map_to;
				}
				elsif ( $protocol == 2 ) {

					#add the first one with http
					$dsinfo->{dslist}->[$j]->{"remap_line"}->{$map_from} = $map_to;

					#add the second one for https
					my $map_from2 = "https://" . $hname . $re . $ds_domain . "/";
					$dsinfo->{dslist}->[$j]->{"remap_line2"}->{$map_from2} = $map_to;
				}
			}
			else {
				my $map_from = "http://" . $host_re . "/";
				if ( $protocol == 0 ) {
					$dsinfo->{dslist}->[$j]->{"remap_line"}->{$map_from} = $map_to;
				}
				elsif ( $protocol == 1 ) {
					$map_from = "https://" . $host_re . "/";
					$dsinfo->{dslist}->[$j]->{"remap_line"}->{$map_from} = $map_to;
				}
				elsif ( $protocol == 2 ) {

					#add with http
					$dsinfo->{dslist}->[$j]->{"remap_line"}->{$map_from} = $map_to;

					#add with https
					my $map_from2 = "https://" . $host_re . "/";
					$dsinfo->{dslist}->[$j]->{"remap_line2"}->{$map_from2} = $map_to;
				}
			}
		}
		$dsinfo->{dslist}->[$j]->{"dscp"}                   = $dscp;
		$dsinfo->{dslist}->[$j]->{"org"}                    = $org_server;
		$dsinfo->{dslist}->[$j]->{"type"}                   = $ds_type;
		$dsinfo->{dslist}->[$j]->{"domain"}                 = $ds_domain;
		$dsinfo->{dslist}->[$j]->{"signed"}                 = $signed;
		$dsinfo->{dslist}->[$j]->{"qstring_ignore"}         = $qstring_ignore;
		$dsinfo->{dslist}->[$j]->{"ds_xml_id"}              = $ds_xml_id;
		$dsinfo->{dslist}->[$j]->{"edge_header_rewrite"}    = $edge_header_rewrite;
		$dsinfo->{dslist}->[$j]->{"mid_header_rewrite"}     = $mid_header_rewrite;
		$dsinfo->{dslist}->[$j]->{"regex_remap"}            = $regex_remap;
		$dsinfo->{dslist}->[$j]->{"range_request_handling"} = $range_request_handling;
		$dsinfo->{dslist}->[$j]->{"origin_shield"}          = $origin_shield;

		if ( defined($edge_header_rewrite) ) {
			my $fname = "hdr_rw_" . $ds_xml_id . ".config";
			$dsinfo->{dslist}->[$j]->{"hdr_rw_file"} = $fname;
		}
		if ( defined($mid_header_rewrite) ) {
			my $fname = "hdr_rw_mid_" . $ds_xml_id . ".config";
			$dsinfo->{dslist}->[$j]->{"mid_hdr_rw_file"} = $fname;
		}

		$j++;
	}

	#print Dumper($dsinfo);
	return $dsinfo;
}

sub param_data {
	my $self     = shift;
	my $server   = shift;
	my $filename = shift;

	my $data;

	# print "param select: " . $filename . "\n";
	my $rs = $self->db->resultset('ProfileParameter')->search( { -and => [ profile => $server->profile->id, 'parameter.config_file' => $filename ] },
		{ prefetch => [ { parameter => undef }, { profile => undef } ] } );
	while ( my $row = $rs->next ) {
		if ( $row->parameter->name eq "location" ) {
			next;
		}
		my $value = $row->parameter->value;

		# some files have multiple lines with the same key... handle that with param id.
		my $key = $row->parameter->name;
		if ( defined( $data->{$key} ) ) {
			$key .= "__" . $row->parameter->id;
		}
		if ( $value =~ /^STRING __HOSTNAME__$/ ) {
			$value = "STRING " . $server->host_name . "." . $server->domain_name;
		}
		$data->{$key} = $value;
	}
	return $data;
}

sub parent_data {
	my $self   = shift;
	my $server = shift;

	my $pinfo;
	my $parent_cachegroup_id = $self->db->resultset('Cachegroup')->search( { id => $server->cachegroup->id } )->get_column('parent_cachegroup_id')->single;

	my $mtype = &type_id( $self, "MID" );
	my $online = &admin_status_id( $self, "ONLINE" );

	# get the server's cdn domain
	my $param =
		$self->db->resultset('ProfileParameter')
		->search( { -and => [ profile => $server->profile->id, 'parameter.config_file' => 'CRConfig.json', 'parameter.name' => 'domain_name' ] },
		{ prefetch => [ { parameter => undef }, { profile => undef } ] } )->single();
	my $server_domain = $param->parameter->value;

	my $rs_parent = $self->db->resultset('Server')->search( { cachegroup => $parent_cachegroup_id, 'me.type' => $mtype, status => $online },
		{ prefetch => [ { cachegroup => undef }, { status => undef }, { type => undef }, { profile => undef } ] } );

	my $i = 0;
	while ( my $row = $rs_parent->next ) {

		# get the delivery service cdn domain
		my $param =
			$self->db->resultset('ProfileParameter')
			->search( { -and => [ profile => $row->profile->id, 'parameter.config_file' => 'CRConfig.json', 'parameter.name' => 'domain_name' ] },
			{ prefetch => [ { parameter => undef }, { profile => undef } ] } )->single();
		my $ds_domain = $param->parameter->value;
		if ( defined($ds_domain) && defined($server_domain) && $ds_domain eq $server_domain ) {
			$pinfo->{"plist"}->[$i]->{"host_name"}   = $row->host_name;
			$pinfo->{"plist"}->[$i]->{"port"}        = $row->tcp_port;
			$pinfo->{"plist"}->[$i]->{"domain_name"} = $row->domain_name;
			$i++;
		}
	}
	return $pinfo;
}

sub ip_allow_data {
	my $self   = shift;
	my $server = shift;

	my $ipallow;
	$ipallow = ();

	my $i = 0;

	# localhost is trusted.
	$ipallow->[$i]->{src_ip} = '127.0.0.1';
	$ipallow->[$i]->{action} = 'ip_allow';
	$ipallow->[$i]->{method} = "ALL";
	$i++;
	$ipallow->[$i]->{src_ip} = '::1';
	$ipallow->[$i]->{action} = 'ip_allow';
	$ipallow->[$i]->{method} = "ALL";
	$i++;
	my $rs_parameter = $self->db->resultset('ProfileParameter')
		->search( { profile => $server->profile->id }, { prefetch => [ { parameter => undef }, { profile => undef } ] } );

	while ( my $row = $rs_parameter->next ) {
		if ( $row->parameter->name eq 'purge_allow_ip' && $row->parameter->config_file eq 'ip_allow.config' ) {
			$ipallow->[$i]->{src_ip} = $row->parameter->value;
			$ipallow->[$i]->{action} = "ip_allow";
			$ipallow->[$i]->{method} = "ALL";
			$i++;
		}
	}
	if ( $server->type->name eq 'MID' ) {
		my @edge_locs = $self->db->resultset('Cachegroup')->search( { parent_cachegroup_id => $server->cachegroup->id } )->get_column('id')->all();
		my %allow_locs;
		foreach my $loc (@edge_locs) {
			$allow_locs{$loc} = 1;
		}

		# get all the EDGE and RASCAL nets
		my @allowed_netaddrips;
		my @allowed_ipv6_netaddrips;
		my $etype = &type_id( $self, "EDGE" );
		my $rtype = &type_id( $self, "RASCAL" );
		my $rs_allowed = $self->db->resultset('Server')->search( { -or => [ type => $etype, type => $rtype ] } );
		while ( my $allow_row = $rs_allowed->next ) {
			if ( defined( $allow_locs{ $allow_row->cachegroup->id } ) && $allow_locs{ $allow_row->cachegroup->id } == 1 ) {
				push( @allowed_netaddrips, NetAddr::IP->new( $allow_row->ip_address, $allow_row->ip_netmask ) );
				push( @allowed_ipv6_netaddrips, NetAddr::IP->new( $allow_row->ip6_address ) );
			}
		}

		# compact, coalesce and compact combined list again
		# if more than 5 servers are in a /24, list that /24 - TODO JvD: parameterize
		my @compacted_list = NetAddr::IP::Compact(@allowed_netaddrips);
		my $coalesced_list = NetAddr::IP::Coalesce( 24, 5, @allowed_netaddrips );
		my @combined_list  = NetAddr::IP::Compact( @allowed_netaddrips, @{$coalesced_list} );
		foreach my $net (@combined_list) {
			my $range = $net->range();
			$range =~ s/\s+//g;
			$ipallow->[$i]->{src_ip} = $range;
			$ipallow->[$i]->{action} = "ip_allow";
			$ipallow->[$i]->{method} = "ALL";
			$i++;
		}

		# now add IPv6. TODO JvD: paremeterize support enabled on/ofd and /48 and number 5
		my @compacted__ipv6_list = NetAddr::IP::Compact(@allowed_ipv6_netaddrips);
		my $coalesced_ipv6_list  = NetAddr::IP::Coalesce( 48, 5, @allowed_ipv6_netaddrips );
		my @combined_ipv6_list   = NetAddr::IP::Compact( @allowed_ipv6_netaddrips, @{$coalesced_ipv6_list} );
		foreach my $net (@combined_ipv6_list) {
			my $range = $net->range();
			$range =~ s/\s+//g;
			$ipallow->[$i]->{src_ip} = $range;
			$ipallow->[$i]->{action} = "ip_allow";
			$ipallow->[$i]->{method} = "ALL";
			$i++;
		}

		# allow RFC 1918 server space - TODO JvD: parameterize
		$ipallow->[$i]->{src_ip} = '172.16.0.0-172.31.255.255';
		$ipallow->[$i]->{action} = 'ip_allow';
		$ipallow->[$i]->{method} = "ALL";
		$i++;

		# end with a deny
		$ipallow->[$i]->{src_ip} = '0.0.0.0-255.255.255.255';
		$ipallow->[$i]->{action} = 'ip_deny';
		$ipallow->[$i]->{method} = "ALL";
		$i++;
		$ipallow->[$i]->{src_ip} = '::-ffff:ffff:ffff:ffff:ffff:ffff:ffff:ffff';
		$ipallow->[$i]->{action} = 'ip_deny';
		$ipallow->[$i]->{method} = "ALL";
		$i++;
	}
	else {

		# for edges deny "PUSH|PURGE|DELETE", allow everything else to everyone.
		$ipallow->[$i]->{src_ip} = '0.0.0.0-255.255.255.255';
		$ipallow->[$i]->{action} = 'ip_deny';
		$ipallow->[$i]->{method} = "PUSH|PURGE|DELETE";
		$i++;
		$ipallow->[$i]->{src_ip} = '::-ffff:ffff:ffff:ffff:ffff:ffff:ffff:ffff';
		$ipallow->[$i]->{action} = 'ip_deny';
		$ipallow->[$i]->{method} = "PUSH|PURGE|DELETE";
		$i++;
	}

	return $ipallow;
}

sub facts {
	my $self     = shift;
	my $id       = shift;
	my $filename = shift;

	my $server = $self->server_data($id);
	my $text   = "profile:" . $server->profile->name . "\n";

	return $text;
}

sub logs_xml_dot_config {
	my $self     = shift;
	my $id       = shift;
	my $filename = shift;

	my $server = $self->server_data($id);
	my $data   = $self->param_data( $server, $filename );
	my $text   = "<!-- Generated for " . $server->host_name . " by " . &name_version_string($self) . " - Do not edit!! -->\n";

	my $log_format_name                 = $data->{"LogFormat.Name"}               || "";
	my $log_object_filename             = $data->{"LogObject.Filename"}           || "";
	my $log_object_format               = $data->{"LogObject.Format"}             || "";
	my $log_object_rolling_enabled      = $data->{"LogObject.RollingEnabled"}     || "";
	my $log_object_rolling_interval_sec = $data->{"LogObject.RollingIntervalSec"} || "";
	my $log_object_rolling_offset_hr    = $data->{"LogObject.RollingOffsetHr"}    || "";
	my $log_object_rolling_size_mb      = $data->{"LogObject.RollingSizeMb"}      || "";
	my $format                          = $data->{"LogFormat.Format"};
	$format =~ s/"/\\\"/g;
	$text .= "<LogFormat>\n";
	$text .= "  <Name = \"" . $log_format_name . "\"/>\n";
	$text .= "  <Format = \"" . $format . "\"/>\n";
	$text .= "</LogFormat>\n";
	$text .= "<LogObject>\n";
	$text .= "  <Format = \"" . $log_object_format . "\"/>\n";
	$text .= "  <Filename = \"" . $log_object_filename . "\"/>\n";
	$text .= "  <RollingEnabled = " . $log_object_rolling_enabled . "/>\n" unless defined();
	$text .= "  <RollingIntervalSec = " . $log_object_rolling_interval_sec . "/>\n";
	$text .= "  <RollingOffsetHr = " . $log_object_rolling_offset_hr . "/>\n";
	$text .= "  <RollingSizeMb = " . $log_object_rolling_size_mb . "/>\n";
	$text .= "</LogObject>\n";

	return $text;
}

sub cacheurl_dot_config {
	my $self     = shift;
	my $id       = shift;
	my $filename = shift;
	my $data     = shift;

	my $server = $self->server_data($id);
	my $text   = $self->header_comment( $server->host_name );
	if ( !defined($data) ) {
		$data = $self->ds_data($server);
	}

	if ( $filename !~ /_qstring.config/ ) {
		foreach my $remap ( @{ $data->{dslist} } ) {
			if ( $remap->{qstring_ignore} == 1 ) {
				my $org = $remap->{org};
				$org =~ /(https?:\/\/)(.*)/;
				$text .= "$1(" . $2 . "/[^?]+)(?:\\?|\$)  $1\$1\n";
			}
		}
	}
	else {
		$text .= "http://([^?]+)(?:\\?|\$)  http://\$1\n";
		$text .= "https://([^?]+)(?:\\?|\$)  https://\$1\n";
	}

	return $text;
}

# generic key $separator value pairs from the data hash
sub url_sig_config {
	my $self = shift;
	my $id   = shift;
	my $file = shift;

	my $sep    = defined( $separator->{$file} ) ? $separator->{$file} : " = ";
	my $server = $self->server_data($id);
	my $data   = $self->param_data( $server, $file );
	my $text   = $self->header_comment( $server->host_name );

	my $response_container = $self->riak_get( URL_SIG_KEYS_BUCKET, $file );
	my $response = $response_container->{response};
	if ( $response->is_success() ) {
		my $response_json = decode_json( $response->content );
		my $keys          = $response_json;
		foreach my $parameter ( sort keys %{$data} ) {
			if ( !defined($keys) || $parameter !~ /^key\d+/ ) {    # only use key parameters as a fallback (temp, remove me later)
				$text .= $parameter . $sep . $data->{$parameter} . "\n";
			}
		}

		# $self->app->log->debug( "keys #-> " . Dumper($keys) );
		foreach my $parameter ( sort keys %{$keys} ) {
			$text .= $parameter . $sep . $keys->{$parameter} . "\n";
		}
		return $text;
	}
	else {
		my $error = $response->content;
		return "Error: " . $error;
	}
}

# generic key $separator value pairs from the data hash
sub generic_config {
	my $self = shift;
	my $id   = shift;
	my $file = shift;

	my $sep = defined( $separator->{$file} ) ? $separator->{$file} : " = ";

	my $server = $self->server_data($id);
	my $data   = $self->param_data( $server, $file );
	my $text   = $self->header_comment( $server->host_name );
	foreach my $parameter ( sort keys %{$data} ) {
		my $p_name = $parameter;
		$p_name =~ s/__\d+$//;
		$text .= $p_name . $sep . $data->{$parameter} . "\n";
	}
	return $text;
}

sub volume_dot_config {
	my $self = shift;
	my $id   = shift;
	my $file = shift;

	my $server = $self->server_data($id);
	my $data   = $self->param_data( $server, "storage.config" );
	my $text   = $self->header_comment( $server->host_name );
	if ( defined( $data->{RAM_Drive_Prefix} ) ) {

		# TODO JvD: More vols??
		$text .= "# 12M NOTE: This is running with forced volumes - the size is irrelevant\n";
		$text .= "volume=" . $data->{RAM_Volume} . " scheme=http size=1%\n";
		$text .= "volume=" . $data->{Disk_Volume} . " scheme=http size=1%\n";
	}
	else {
		$text .= "volume=1 scheme=http size=100%\n";
	}
	return $text;
}

sub hosting_dot_config {
	my $self = shift;
	my $id   = shift;
	my $file = shift;
	my $data = shift;

	my $server = $self->server_data($id);
	my $text   = $self->header_comment( $server->host_name );
	if ( !defined($data) ) {
		$data = $self->ds_data($server);
	}

	if ( defined( $data->{RAM_Volume} ) ) {
		$text .= "# 12M NOTE: volume " . $data->{RAM_Volume} . " is the RAM volume\n";
		$text .= "# 12M NOTE: volume " . $data->{Disk_Volume} . " is the Disk volume\n";
		my %listed = ();
		foreach my $remap ( @{ $data->{dslist} } ) {
			if (   ( ( $remap->{type} =~ /_LIVE$/ || $remap->{type} =~ /_LIVE_NATNL$/ ) && $server->type->name eq 'EDGE' )
				|| ( $remap->{type} =~ /_LIVE_NATNL$/ && $server->type->name eq 'MID' ) )
			{
				if ( defined( $listed{ $remap->{org} } ) ) { next; }
				my $org_fqdn = $remap->{org};
				$org_fqdn =~ s/https?:\/\///;
				$text .= "hostname=" . $org_fqdn . " volume=" . $data->{RAM_Volume} . "\n";
				$listed{ $remap->{org} } = 1;
			}
		}
	}
	my $dvolno = 1;
	if ( defined( $data->{Disk_Volume} ) ) {
		$dvolno = $data->{Disk_Volume};
	}
	$text .= "hostname=*   volume=" . $dvolno . "\n";

	return $text;
}

sub storage_dot_config {
	my $self = shift;
	my $id   = shift;
	my $file = shift;

	my $server = $self->server_data($id);
	my $text   = $self->header_comment( $server->host_name );
	my $data   = $self->param_data( $server, $file );

	if ( defined( $data->{RAM_Drive_Prefix} ) ) {
		my $drive_prefix = $data->{RAM_Drive_Prefix};
		my @drive_postfix = split( /,/, $data->{RAM_Drive_Letters} );
		foreach my $l ( sort @drive_postfix ) {
			$text .= $drive_prefix . $l . " volume=" . $data->{RAM_Volume} . "\n";
		}
		$drive_prefix = $data->{Drive_Prefix};
		@drive_postfix = split( /,/, $data->{Drive_Letters} );
		foreach my $l ( sort @drive_postfix ) {
			$text .= $drive_prefix . $l . " volume=" . $data->{Disk_Volume} . "\n";
		}
	}
	else {

		# there is no volume patch, so no assignment in storaage.config
		my $drive_prefix = $data->{Drive_Prefix};
		my @drive_postfix = split( /,/, $data->{Drive_Letters} );
		foreach my $l ( sort @drive_postfix ) {
			$text .= $drive_prefix . $l . "\n";
		}
	}

	return $text;
}

sub ats_dot_rules {
	my $self = shift;
	my $id   = shift;
	my $file = shift;

	my $server = $self->server_data($id);
	my $text   = $self->header_comment( $server->host_name );
	my $data   = $self->param_data( $server, "storage.config" );    # ats.rules is based on the storage.config params

	my $drive_prefix = $data->{Drive_Prefix};
	my @drive_postfix = split( /,/, $data->{Drive_Letters} );
	foreach my $l ( sort @drive_postfix ) {
		$drive_prefix =~ s/\/dev\///;
		$text .= "KERNEL==\"" . $drive_prefix . $l . "\", OWNER=\"ats\"\n";
	}
	if ( defined( $data->{RAM_Drive_Prefix} ) ) {
		$drive_prefix = $data->{RAM_Drive_Prefix};
		@drive_postfix = split( /,/, $data->{RAM_Drive_Letters} );
		foreach my $l ( sort @drive_postfix ) {
			$drive_prefix =~ s/\/dev\///;
			$text .= "KERNEL==\"" . $drive_prefix . $l . "\", OWNER=\"ats\"\n";
		}
	}

	return $text;
}

sub cache_dot_config {
	my $self = shift;
	my $id   = shift;
	my $file = shift;
	my $data = shift;

	my $server = $self->server_data($id);
	my $text   = $self->header_comment( $server->host_name );
	if ( !defined($data) ) {
		$data = $self->ds_data($server);
	}

	foreach my $remap ( @{ $data->{dslist} } ) {
		if ( $remap->{type} eq "HTTP_NO_CACHE" ) {
			my $org_fqdn = $remap->{org};
			$org_fqdn =~ s/https?:\/\///;
			$text .= "dest_domain=" . $org_fqdn . " scheme=http action=never-cache\n";
		}
	}
	return $text;
}

sub remap_dot_config {
	my $self = shift;
	my $id   = shift;
	my $file = shift;
	my $data = shift;

	my $server = $self->server_data($id);
	my $pdata  = $self->param_data( $server, 'package' );
	my $text   = $self->header_comment( $server->host_name );
	if ( !defined($data) ) {
		$data = $self->ds_data($server);
	}

	if ( $server->type->name eq 'MID' ) {
		my %remap_lines;
		foreach my $remap ( @{ $data->{dslist} } ) {
			if ( $remap->{mid_header_rewrite} ) {
				$remap_lines{ "map " . $remap->{org} . "    " . $remap->{org} . " \@plugin=header_rewrite.so \@pparam=" . $remap->{mid_hdr_rw_file} . "\n" }
					= defined;
			}
			elsif ( $remap->{qstring_ignore} == 1 ) {
				$remap_lines{ "map " . $remap->{org} . "    " . $remap->{org} . " \@plugin=cacheurl.so \@pparam=cacheurl_qstring.config\n" } = defined;
			}
		}
		foreach my $key (%remap_lines) {
			$text .= $key;
		}
		return $text;
	}

	# mids don't get here.
	foreach my $remap ( @{ $data->{dslist} } ) {
		foreach my $map_from ( keys %{ $remap->{remap_line} } ) {
			my $map_to = $remap->{remap_line}->{$map_from};
			$text = $self->remap_text( $server, $pdata, $text, $data, $remap, $map_from, $map_to );
		}
		foreach my $map_from ( keys %{ $remap->{remap_line2} } ) {
			my $map_to = $remap->{remap_line2}->{$map_from};
			$text = $self->remap_text( $server, $pdata, $text, $data, $remap, $map_from, $map_to );
		}
	}
	return $text;
}

sub remap_text {
	my $self     = shift;
	my $server   = shift;
	my $pdata    = shift;
	my $text     = shift;
	my $data     = shift;
	my $remap    = shift;
	my $map_from = shift;
	my $map_to   = shift;

	my $host_name = $data->{host_name};
	my $dscp      = $remap->{dscp};

	$map_from =~ s/ccr/$host_name/;

	if ( defined( $pdata->{'dscp_remap'} ) ) {
		$text .= "map	" . $map_from . "     " . $map_to . " \@plugin=dscp_remap.so \@pparam=" . $dscp;
	}
	else {
		$text .= "map	" . $map_from . "     " . $map_to . " \@plugin=header_rewrite.so \@pparam=dscp/set_dscp_" . $dscp . ".config";
	}
	if ( defined( $remap->{edge_header_rewrite} ) ) {
		$text .= " \@plugin=header_rewrite.so \@pparam=" . $remap->{hdr_rw_file};
	}
	if ( $remap->{signed} == 1 ) {
		$text .= " \@plugin=url_sig.so \@pparam=url_sig_" . $remap->{ds_xml_id} . ".config";
	}
	if ( $remap->{qstring_ignore} == 2 ) {
		my $dqs_file = "drop_qstring.config";
		$text .= " \@plugin=regex_remap.so \@pparam=" . $dqs_file;
	}
	elsif ( $remap->{qstring_ignore} == 1 ) {
		my $global_exists =
			$self->db->resultset('ProfileParameter')
			->search( { -and => [ profile => $server->profile->id, 'parameter.config_file' => 'cacheurl.config', 'parameter.name' => 'location' ] },
			{ prefetch => [ 'parameter', 'profile' ] } )->single();
		if ($global_exists) {
			$self->app->log->debug("qstring_ignore == 1, but global cacheurl.config param exists, so skipping remap rename config_file=cacheurl.config parameter if you want to change");
		}
		else {
			$text .= " \@plugin=cacheurl.so \@pparam=cacheurl_qstring.config";
		}
	}

	# Note: should use full path here?
	if ( defined( $remap->{regex_remap} ) && $remap->{regex_remap} ne "" ) {
		$text .= " \@plugin=regex_remap.so \@pparam=regex_remap_" . $remap->{ds_xml_id} . ".config";
	}
	if ( $remap->{range_request_handling} == 1 ) {
		$text .= " \@plugin=background_fetch.so \@pparam=bg_fetch.config";
	}
	elsif ( $remap->{range_request_handling} == 2 ) {
		$text .= " \@plugin=cache_range_requests.so ";
	}
	$text .= "\n";
	return $text;
}

sub parent_dot_config {
	my $self = shift;
	my $id   = shift;
	my $file = shift;
	my $data = shift;

	my $server      = $self->server_data($id);
	my $server_type = $server->type->name;
	my $text        = $self->header_comment( $server->host_name );
	if ( !defined($data) ) {
		$data = $self->ds_data($server);
	}
	##Origin Shield
	if ( $server_type eq 'MID' ) {
		foreach my $ds ( @{ $data->{dslist} } ) {
			my $xml_id = $ds->{ds_xml_id};
			my $os     = $ds->{origin_shield};

			if ( defined($os) ) {
				my $algorithm = "";
				my $param =
					$self->db->resultset('ProfileParameter')
					->search( { -and => [ profile => $server->profile->id, 'parameter.config_file' => 'parent.config', 'parameter.name' => 'algorithm' ] },
					{ prefetch => [ 'parameter', 'profile' ] } )->single();
				my $pselect_alg = defined($param) ? $param->parameter->value : undef;
				if ( defined($pselect_alg) ) {
					$algorithm = "round_robin=$pselect_alg";
				}
				my $org_fqdn = $ds->{org};
				$org_fqdn =~ s/https?:\/\///;
				$text .= "dest_domain=$org_fqdn parent=$os $algorithm go_direct=true\n";
			}
		}
		$text .= "dest_domain=. go_direct=true\n";
		return $text;
	}
	else {
		#"True" Parent
		my $pinfo = $self->parent_data($server);

		my %done = ();

		foreach my $remap ( @{ $data->{dslist} } ) {
			if ( $remap->{type} eq "HTTP_NO_CACHE" || $remap->{type} eq "HTTP_LIVE" ) {
				if ( !defined( $done{ $remap->{org} } ) ) {
					my $org_fqdn = $remap->{org};
					$org_fqdn =~ s/https?:\/\///;
					$text .= "dest_domain=" . $org_fqdn . " go_direct=true\n";
					$done{ $remap->{org} } = 1;
				}
			}
		}

		my $param =
			$self->db->resultset('ProfileParameter')
			->search( { -and => [ profile => $server->profile->id, 'parameter.config_file' => 'parent.config', 'parameter.name' => 'algorithm' ] },
			{ prefetch => [ 'parameter', 'profile' ] } )->single();
		my $pselect_alg = defined($param) ? $param->parameter->value : undef;
		if ( defined($pselect_alg) && $pselect_alg eq 'consistent_hash' ) {

			$text .= "dest_domain=. parent=\"";
			foreach my $parent ( @{ $pinfo->{"plist"} } ) {
				$text .= $parent->{"host_name"} . "." . $parent->{"domain_name"} . ":" . $parent->{"port"} . "|1.0;";
			}
			$text .= "\" round_robin=consistent_hash go_direct=false";
		}
		else {    # default to old situation.
			$text .= "dest_domain=. parent=\"";
			foreach my $parent ( @{ $pinfo->{"plist"} } ) {
				$text .= $parent->{"host_name"} . "." . $parent->{"domain_name"} . ":" . $parent->{"port"} . ";";
			}
			$text .= "\" round_robin=urlhash go_direct=false";
		}

		$param =
			$self->db->resultset('ProfileParameter')
			->search( { -and => [ profile => $server->profile->id, 'parameter.config_file' => 'parent.config', 'parameter.name' => 'qstring' ] },
			{ prefetch => [ 'parameter', 'profile' ] } )->single();
		my $qstring = defined($param) ? $param->parameter->value : undef;
		if ( defined($qstring) ) {
			$text .= " qstring=" . $qstring;
		}

		$text .= "\n";
<<<<<<< HEAD
=======

		# $self->app->log->debug($text);
>>>>>>> 100e155b
		return $text;
	}
}

sub ip_allow_dot_config {
	my $self = shift;
	my $id   = shift;
	my $file = shift;

	my $server = $self->server_data($id);
	my $text   = $self->header_comment( $server->host_name );
	my $data   = $self->ip_allow_data( $server, $file );

	foreach my $access ( @{$data} ) {
		$text .= sprintf( "src_ip=%-70s action=%-10s method=%-20s\n", $access->{src_ip}, $access->{action}, $access->{method} );
	}

	return $text;
}

sub regex_revalidate_dot_config {
	my $self = shift;
	my $id   = shift;
	my $file = shift;

	# note: Calling this from outside Configfiles, so $self->method doesn't work. TODO: Be smarter
	# my $server = $self->server_data($id);
	# my $text   = $self->header_comment( $server->host_name );
	my $server = &server_data( $self, $id );

	# Purges are CDN - wide.
	my $param =
		$self->db->resultset('ProfileParameter')
		->search( { -and => [ profile => $server->profile->id, 'parameter.config_file' => 'CRConfig.json', 'parameter.name' => 'domain_name' ] },
		{ prefetch => [ { parameter => undef }, { profile => undef } ] } )->single();
	my $server_domain = $param->parameter->value;

	my $text = "# DO NOT EDIT - Generated for " . $server_domain . " by " . &name_version_string($self) . " on " . `date`;

	my $max_days =
		$self->db->resultset('Parameter')->search( { name => "maxRevalDurationDays" }, { config_file => "regex_revalidate.config" } )->get_column('value')
		->single;
	my $interval = "> now() - interval '$max_days day'";    # postgres
	if ( $self->db->storage->isa("DBIx::Class::Storage::DBI::mysql") ) {
		$interval = "> now() - interval $max_days day";
	}

	my %regex_time;
	my $rs = $self->db->resultset('Job')->search( { start_time => \$interval } );
	##DN- even though we made these params, the front-end is still hard-coded to validate ttl between 48 - 672...
	my $max_hours =
		$self->db->resultset('Parameter')->search( { name => "ttl_max_hours" }, { config_file => "regex_revalidate.config" } )->get_column('value')->single;
	my $min_hours =
		$self->db->resultset('Parameter')->search( { name => "ttl_min_hours" }, { config_file => "regex_revalidate.config" } )->get_column('value')->single;
	while ( my $row = $rs->next ) {
		my $parameters = $row->parameters;
		my $ttl;
		if ( $row->keyword eq "PURGE" && ( defined($parameters) && $parameters =~ /TTL:(\d+)h/ ) ) {
			$ttl = $1;
			if ( $ttl > $min_hours || $ttl < $max_hours ) {
				$ttl = $min_hours;
			}
		}
		else {
			next;
		}

		my $date       = new Date::Manip::Date();
		my $start_time = $row->start_time;
		my $start_date = ParseDate($start_time);
		my $end_date   = DateCalc( $start_date, ParseDateDelta( $ttl . ':00:00' ) );
		my $err        = $date->parse($end_date);
		if ($err) {
			print "ERROR ON DATE CONVERSION:" . $err;
			next;
		}
		my $purge_end = $date->printf("%s");    # this is in secs since the unix epoch

		if ( $purge_end < time() ) {            # skip purges that have an end_time in the past
			next;
		}
		my $asset_url = $row->asset_url;

		my ( $scheme, $asset_hostname, $path, $query, $fragment ) = $row->asset_url =~ m|(?:([^:/?#]+):)?(?://([^/?#]*))?([^?#]*)(?:\?([^#]*))?(?:#(.*))?|;
		my $org_server = "$scheme://$asset_hostname";

		my $rs = $self->db->resultset('Deliveryservice')
			->search( { org_server_fqdn => $org_server }, { prefetch => [ { 'type' => undef }, { 'profile' => undef } ] } );

		while ( my $dsrow = $rs->next ) {
			my $ds_cdn_domain = $self->db->resultset('Parameter')->search(
				{ -and => [ 'me.name' => 'domain_name', 'deliveryservices.id' => $dsrow->id ] },
				{
					join     => { profile_parameters => { profile => { deliveryservices => undef } } },
					distinct => 1
				}
			)->get_column('value')->single();
			if ( $ds_cdn_domain eq $server_domain ) {

				# if there are multipe with same re, pick the longes lasting.
				if ( !defined( $regex_time{ $row->asset_url } )
					|| ( defined( $regex_time{ $row->asset_url } ) && $purge_end > $regex_time{ $row->asset_url } ) )
				{
					$regex_time{ $row->asset_url } = $purge_end;
				}
			}
		}
	}

	foreach my $re ( sort keys %regex_time ) {
		$text .= $re . " " . $regex_time{$re} . "\n";
	}

	return $text;
}

sub take_and_bake {
	my $self = shift;
	my $id   = shift;
	my $file = shift;

	my $server = $self->server_data($id);
	my $data   = $self->param_data( $server, $file );
	my $text   = $self->header_comment( $server->host_name );
	foreach my $parameter ( sort keys %{$data} ) {
		$text .= $data->{$parameter} . "\n";
	}
	return $text;
}

sub drop_qstring_dot_config {
	my $self = shift;
	my $id   = shift;
	my $file = shift;

	my $server = $self->server_data($id);
	my $text   = $self->header_comment( $server->host_name );
	$text .= "/([^?]+) \$s://\$t/\$1\n";

	return $text;
}

sub header_rewrite_dot_config {
	my $self = shift;
	my $id   = shift;
	my $file = shift;

	my $server    = $self->server_data($id);
	my $text      = $self->header_comment( $server->host_name );
	my $ds_xml_id = undef;
	if ( $file =~ /^hdr_rw_mid_(.*)\.config$/ ) {
		$ds_xml_id = $1;
		my $ds = $self->db->resultset('Deliveryservice')->search( { xml_id => $ds_xml_id }, { prefetch => [ 'type', 'profile' ] } )->single();
		my $actions = $ds->mid_header_rewrite;
		$text .= $actions . "\n";
	}
	elsif ( $file =~ /^hdr_rw_(.*)\.config$/ ) {
		$ds_xml_id = $1;
		my $ds = $self->db->resultset('Deliveryservice')->search( { xml_id => $ds_xml_id }, { prefetch => [ 'type', 'profile' ] } )->single();
		my $actions = $ds->edge_header_rewrite;
		$text .= $actions . "\n";
	}

	$text =~ s/\s*__RETURN__\s*/\n/g;
	my $ipv4 = $server->ip_address;
	$text =~ s/__CACHE_IPV4__/$ipv4/g;
	return $text;
}

sub regex_remap_dot_config {
	my $self = shift;
	my $id   = shift;
	my $file = shift;

	my $server = $self->server_data($id);
	my $text   = $self->header_comment( $server->host_name );

	if ( $file =~ /^regex_remap_(.*)\.config$/ ) {
		my $ds_xml_id = $1;
		my $ds = $self->db->resultset('Deliveryservice')->search( { xml_id => $ds_xml_id }, { prefetch => [ 'type', 'profile' ] } )->single();
		$text .= $ds->regex_remap . "\n";
	}

	return $text;
}

sub header_rewrite_dscp_dot_config {
	my $self = shift;
	my $id   = shift;
	my $file = shift;

	my $server = $self->server_data($id);
	my $text   = $self->header_comment( $server->host_name );
	my $dscp_decimal;
	if ( $file =~ /^set_dscp_(\d+)\.config$/ ) {
		$dscp_decimal = $1;
	}
	else {
		$text = "An error occured generating the DSCP header rewrite file.";
	}
	$text .= "cond %{REMAP_PSEUDO_HOOK}\n" . "set-conn-dscp " . $dscp_decimal . " [L]\n";

	return $text;
}

sub to_ext_dot_config {
	my $self = shift;
	my $id   = shift;
	my $file = shift;

	my $server = $self->server_data($id);
	my $text   = $self->header_comment( $server->host_name );

	# get the subroutine name for the this file from the Extensions::ConfigList
	my $ext_hash_ref = &Extensions::ConfigList::hash_ref();
	my $subroutine   = $ext_hash_ref->{$file};

	# And call it - the below calls the subroutine in the var $subroutine.
	$text .= &{ \&{$subroutine} }( $self, $id, $file );

	return $text;
}

sub ssl_multicert_dot_config {
	my $self = shift;
	my $id   = shift;
	my $file = shift;

	#id == hostname
	my $server = $self->server_data($id);
	my $text   = $self->header_comment( $server->host_name );

	# get a list of delivery services for the server
	my $protocol_search = '> 0';
	my @ds_list         = $self->db->resultset('Deliveryservice')->search(
		{ -and => [ 'server.id' => $server->id, 'me.protocol' => \$protocol_search ] },
		{
			join => { deliveryservice_servers => { server => undef } },
		}
	);
	foreach my $ds (@ds_list) {
		my $ds_id        = $ds->id;
		my $xml_id       = $ds->xml_id;
		my $rs_ds        = $self->db->resultset('Deliveryservice')->search( { 'me.id' => $ds_id } );
		my $data         = $rs_ds->single;
		my $domain_name  = UI::DeliveryService::get_cdn_domain( $self, $ds_id );
		my $ds_regexes   = UI::DeliveryService::get_regexp_set( $self, $ds_id );
		my @example_urls = UI::DeliveryService::get_example_urls( $self, $ds_id, $ds_regexes, $data, $domain_name, $data->protocol );

		#first one is the one we want
		my $hostname = $example_urls[0];
		$hostname =~ /(https?:\/\/)(.*)/;
		my $new_host = $2;
		my $key_name = "$new_host.key";
		$new_host =~ tr/./_/;
		my $cer_name = $new_host . "_cert.cer";

		$text .= "dest_ip=*\t ssl_cert_name=$cer_name\t ssl_key_name=$key_name\n";
	}
	return $text;
}

# This is a temporary workaround until we have real partial object caching support in ATS, so hardcoding for now
sub bg_fetch_dot_config {
	my $self = shift;

	my $text = "include User-Agent *\n";

	return $text;
}

1;<|MERGE_RESOLUTION|>--- conflicted
+++ resolved
@@ -916,11 +916,6 @@
 		}
 
 		$text .= "\n";
-<<<<<<< HEAD
-=======
-
-		# $self->app->log->debug($text);
->>>>>>> 100e155b
 		return $text;
 	}
 }
