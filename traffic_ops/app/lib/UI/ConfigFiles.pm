--- conflicted
+++ resolved
@@ -894,10 +894,6 @@
 		}
 
 		$text .= "\n";
-<<<<<<< HEAD
-=======
-		# $self->app->log->debug($text);
->>>>>>> edb7e59f
 		return $text;
 	}
 }
