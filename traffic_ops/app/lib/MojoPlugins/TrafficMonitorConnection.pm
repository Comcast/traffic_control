package MojoPlugins::TrafficMonitorConnection;
#
# Copyright 2015 Comcast Cable Communications Management, LLC
#
# Licensed under the Apache License, Version 2.0 (the "License");
# you may not use this file except in compliance with the License.
# You may obtain a copy of the License at
#
#     http://www.apache.org/licenses/LICENSE-2.0
#
# Unless required by applicable law or agreed to in writing, software
# distributed under the License is distributed on an "AS IS" BASIS,
# WITHOUT WARRANTIES OR CONDITIONS OF ANY KIND, either express or implied.
# See the License for the specific language governing permissions and
# limitations under the License.
#

use Mojo::Base 'Mojolicious::Plugin';
use Carp qw(cluck confess);
use Data::Dumper;
use Utils::Rascal;

sub register {
	my ( $self, $app, $conf ) = @_;

	$app->renderer->add_helper(
		get_traffic_monitor_connection => sub {
			my $self = shift;
			my $args = shift;

			if ( !defined($args) || ref($args) ne "HASH" ) {
				confess("Supply a hashref of arguments");
			}

			my $hostname = undef;
			my $port     = undef;

			if ( exists( $args->{cdn} ) ) {
				my $cdn                 = $args->{cdn};
				my $traffic_monitor_row = undef;

				# this is the best query for the job, even though you can't search in it
				my $rs = $self->db->resultset('RascalHostsByCdn')->search();
				while ( my $row = $rs->next ) {
					next unless $cdn eq $row->cdn_name;
					$hostname = $row->host_name . "." . $row->domain_name;
					$port     = $row->tcp_port;
					last;
				}
<<<<<<< HEAD
				if ( !defined($traffic_monitor_row) ) {
					$self->app->log->error("No TrafficMonitor servers found for: $cdn");
					return;
				}
				$hostname = $traffic_monitor_row->host_name . "." . $traffic_monitor_row->domain_name;
				$port     = $traffic_monitor_row->tcp_port;
=======
>>>>>>> 33b33ceb
			}
			elsif ( exists $args->{hostname} ) {
				$hostname = $args->{hostname};
				$port = exists( $args->{port} ) ? $args->{port} : 80;    # port is optional deaults to 80
			}
			else {
				confess("Supply a cdn or host in the argument hashref");
			}

			if ( !$hostname || !$port ) {
				return;
			}

			my $traffic_monitor_connection = new Utils::Rascal( $hostname, $port );
			my $proxy_param =
				$self->db->resultset('Parameter')->search( { -and => [ name => 'tm.traffic_mon_fwd_proxy', config_file => 'global' ] } )->single();
			if ( defined($proxy_param) ) {
				$traffic_monitor_connection->fwd_proxy( $proxy_param->value );
			}

			return $traffic_monitor_connection;
		}
	);

}

1;<|MERGE_RESOLUTION|>--- conflicted
+++ resolved
@@ -47,15 +47,12 @@
 					$port     = $row->tcp_port;
 					last;
 				}
-<<<<<<< HEAD
 				if ( !defined($traffic_monitor_row) ) {
 					$self->app->log->error("No TrafficMonitor servers found for: $cdn");
 					return;
 				}
 				$hostname = $traffic_monitor_row->host_name . "." . $traffic_monitor_row->domain_name;
 				$port     = $traffic_monitor_row->tcp_port;
-=======
->>>>>>> 33b33ceb
 			}
 			elsif ( exists $args->{hostname} ) {
 				$hostname = $args->{hostname};
