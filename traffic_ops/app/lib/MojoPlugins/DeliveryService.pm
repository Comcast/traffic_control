--- conflicted
+++ resolved
@@ -23,10 +23,7 @@
 use Utils::Helper::DateHelper;
 use JSON;
 use HTTP::Date;
-<<<<<<< HEAD
-=======
 use Common::ReturnCodes qw(SUCCESS ERROR);
->>>>>>> c0d081dd
 
 sub register {
 	my ( $self, $app, $conf ) = @_;
@@ -52,13 +49,9 @@
 			my $self = shift || confess("Call on an instance of Utils::Helper");
 			my $id   = shift || confess("Please supply a delivery service ID");
 
-<<<<<<< HEAD
-			my ( $cdn_name, $ds_name ) = $self->deliveryservice_lookup_cdn_name_and_ds_name($dsid);
-=======
 			my $user_id =
 				$self->db->resultset('TmUser')->search( { username => $self->current_user()->{username} } )->get_column('id')->single();
 			my @ds_ids = ();
->>>>>>> c0d081dd
 
 			if ( defined($user_id) ) {
 				@ds_ids = $self->db->resultset('DeliveryserviceTmuser')->search( { tm_user_id => $user_id } )->get_column('deliveryservice')->all();
@@ -83,25 +76,6 @@
 	);
 
 	$app->renderer->add_helper(
-<<<<<<< HEAD
-		deliveryservice_usage => sub {
-			my $self            = shift;
-			my $dsid            = shift;
-			my $cachegroup_name = shift;
-			my $metric_type     = shift;
-			my $start           = shift;
-			my $end             = shift;
-			my $interval        = shift;
-
-			my ( $cdn_name, $ds_name ) = $self->deliveryservice_lookup_cdn_name_and_ds_name($dsid);
-
-			my $dh = new Utils::Helper::DateHelper();
-			( $start, $end ) = $dh->translate_dates( $start, $end );
-			my $match = $self->build_match( $cdn_name, $ds_name, $cachegroup_name, $metric_type );
-			my $j = $self->get_stats( $match, $start, $end, $interval );
-			if ( %{$j} ) {
-				$j->{deliveryServiceId} = $dsid;    # add dsId to data structure
-=======
 		is_delivery_service_name_assigned => sub {
 			my $self    = shift || confess("Call on an instance of Utils::Helper");
 			my $ds_name = shift || confess("Please supply a delivery service name (xml_id)");
@@ -112,7 +86,6 @@
 
 			if ( defined($user_id) ) {
 				@ds_ids = $self->db->resultset('DeliveryserviceTmuser')->search( { tm_user_id => $user_id } )->get_column('deliveryservice')->all();
->>>>>>> c0d081dd
 			}
 
 			my %ds_hash = map { $_ => 1 } @ds_ids;
@@ -134,15 +107,6 @@
 	);
 
 	$app->renderer->add_helper(
-<<<<<<< HEAD
-		build_match => sub {
-			my $self            = shift;
-			my $cdn_name        = shift;
-			my $ds_name         = shift;
-			my $cachegroup_name = shift;
-			my $peak_usage_type = shift;
-			return $cdn_name . ":" . $ds_name . ":" . $cachegroup_name . ":all:" . $peak_usage_type;
-=======
 		is_valid_delivery_service => sub {
 			my $self = shift || confess("Call on an instance of Utils::Helper");
 			my $id   = shift || confess("Please supply a delivery service ID");
@@ -155,27 +119,10 @@
 			else {
 				return (0);
 			}
->>>>>>> c0d081dd
 		}
 	);
 
 	$app->renderer->add_helper(
-<<<<<<< HEAD
-		deliveryservice_lookup_cdn_name_and_ds_name => sub {
-			my $self = shift;
-			my $dsid = shift || confess("Delivery Service id is required");
-
-			my $cdn_name = "all";
-			my $ds_name  = "all";
-			if ( $dsid ne "all" ) {
-				my $ds = $self->db->resultset('Deliveryservice')->search( { id => $dsid }, {} )->single();
-				$ds_name = $ds->xml_id;
-				my $param =
-					$self->db->resultset('ProfileParameter')
-					->search( { -and => [ profile => $ds->profile->id, 'parameter.name' => 'CDN_name' ] }, { prefetch => [ 'parameter', 'profile' ] } )
-					->single();
-				$cdn_name = $param->parameter->value;
-=======
 		is_valid_delivery_service_name => sub {
 			my $self = shift || confess("Call on an instance of Utils::Helper");
 			my $name = shift || confess("Please supply a delivery service 'name' (xml_id)");
@@ -187,12 +134,9 @@
 			}
 			else {
 				return (0);
->>>>>>> c0d081dd
 			}
 		}
 	);
-<<<<<<< HEAD
-=======
 
 	$app->renderer->add_helper(
 		get_delivery_service_name => sub {
@@ -210,7 +154,6 @@
 		}
 	);
 
->>>>>>> c0d081dd
 }
 
 1;