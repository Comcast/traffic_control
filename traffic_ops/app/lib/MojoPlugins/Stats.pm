--- conflicted
+++ resolved
@@ -30,254 +30,6 @@
 sub register {
 	my ( $self, $app, $conf ) = @_;
 
-<<<<<<< HEAD
-		}
-	);
-	$app->renderer->add_helper(
-		get_stats_short_term => sub {
-			my $self     = shift;
-			my $match    = shift;
-			my $start    = shift;
-			my $end      = shift;
-			my $interval = shift;
-
-			my $REDIS_METRIC_INTERVAL = 10;
-
-			my $redis = $self->redis_connect();
-
-			# my $ret = $redis->ping();
-			# if ( !defined($ret) || $ret ne "PONG" ) {
-			# 	$self->app->log->info("No response from ping: " . Dumper($ret));
-			# }
-			my $last_one = 0;
-			if ( $end eq "now" && $start eq "now" ) {
-				$end      = time();
-				$start    = time();
-				$last_one = 1;
-			}
-
-			if ( $interval < 10 ) {    # note 10 is the minimum interval, and the hardcoded interval of getting samples into redis.
-				$interval = 10;        # minimum
-			}
-			my $startts = [gettimeofday];
-
-			my $max_kbps_match = $match;
-			my @parts          = split( /:/, $match );
-			my $cdn_name       = $parts[0];
-			my $ds_name        = $parts[1];
-			my $cg_name        = $parts[2];
-			my $host_name      = $parts[3];
-			my $stat_name      = $parts[4];
-			my $capacity;
-
-			if ( $stat_name =~ /daily_/ ) {
-				$capacity = 0;
-			}
-			elsif ( $ds_name ne "all" ) {
-				$capacity = $self->db->resultset('Deliveryservice')->search( { xml_id => $ds_name } )->get_column('global_max_mbps')->single() * 1000;
-			}
-			else {
-				my $mkbps_match = $cdn_name . ":" . $ds_name . ":" . $cg_name . ":" . $host_name . ":maxKbps";
-				$capacity = ( $redis->zrange( $mkbps_match, -1, -1 ) )[0];
-			}
-
-			if ( defined($capacity) ) {
-				$capacity = $capacity * 0.85;    # TODO JvD var is not always defined, hardcode
-			}
-			my $e1 = tv_interval($startts);
-			my @vals;
-			my @times;
-			my $jdata;
-
-			$jdata->{cdnName}             = $cdn_name;
-			$jdata->{deliveryServiceName} = $ds_name;
-			$jdata->{cacheGroupName}      = $cg_name;
-			$jdata->{hostName}            = $host_name;
-			$jdata->{statName}            = $stat_name;
-
-			my $first = int( ( $start - time ) / $REDIS_METRIC_INTERVAL );
-			my $last  = int( ( $end - time ) / $REDIS_METRIC_INTERVAL );
-			if ( $last >= 0 ) {
-				$last = -1;
-			}
-			if ( $stat_name !~ /^daily_/ ) {
-				if ( $last_one == 1 ) {
-					$jdata->{redisCommand} = "   lrange " . $cdn_name . ":tstamp -1 -1; lrange " . $match . " -1 -1";
-					@vals = $redis->lrange( $match, -1, -1 );
-					@times = $redis->lrange( $cdn_name . ":tstamp", -1, -1 );
-				}
-				else {
-
-					$jdata->{redisCommand} =
-						"   lrange " . $cdn_name . ":tstamp " . $first . " " . $last . "; lrange " . $match . " " . $first . " " . $last;
-					@times = $redis->lrange( $cdn_name . ":tstamp", $first, $last );
-					@vals = $redis->lrange( $match, $first, $last );
-
-					# print $#times . " -- " . $#vals . "\n";
-				}
-				my $prev_tstamp = 0;
-				my $j           = 0;
-
-				my $cc    = 1;
-				my $total = 0;
-				my $i     = 0;
-				while ( $i <= $#vals ) {
-					my $tstamp = $times[$i];
-					my $val    = $vals[$i];
-
-					$i++;
-
-					# occasionally the delta will be +/- 1 from $REDIS_METRIC_INTERVAL
-					my $delta = nearest( $REDIS_METRIC_INTERVAL, $tstamp - $prev_tstamp );
-
-					if ( $delta != $REDIS_METRIC_INTERVAL ) {
-						if (   exists( $jdata->{series} )
-							&& scalar( @{ $jdata->{series} } ) > 0
-							&& exists( $jdata->{series}->[$j]->{samples} )
-							&& scalar( @{ $jdata->{series}->[$j]->{samples} } ) > 0 )
-						{
-
-							# move the index forward one to account for the gap
-							$j++;
-						}
-						$jdata->{series}->[$j]->{timeBase} = int($tstamp);
-						$cc                                = 1;
-						$total                             = 0;
-					}
-					unless ( defined($val) ) {
-						$val = 0;
-					}
-					$total += $val;
-					if ( $cc % ( $interval / $REDIS_METRIC_INTERVAL ) == 0 ) {
-						push( @{ $jdata->{series}->[$j]->{samples} }, int( $total / ( $interval / $REDIS_METRIC_INTERVAL ) ) );
-						$total = 0;
-					}
-					$cc++;
-					$prev_tstamp = $tstamp;
-				}
-
-				# it's possible that the timeBase was inserted but no samples exist; delete the series if so
-				if ( exists( $jdata->{series} ) && ref( $jdata->{series} ) eq "ARRAY" ) {
-					my @deletes;
-
-					for ( my $x = 0; $x < scalar( @{ $jdata->{series} } ); $x++ ) {
-						if (  !exists( $jdata->{series}->[$x]->{samples} )
-							|| ref( $jdata->{series}->[$x]->{samples} ) ne "ARRAY"
-							|| scalar( @{ $jdata->{series}->[$x]->{samples} } ) == 0 )
-						{
-							push( @deletes, $x );
-						}
-					}
-
-					for my $r (@deletes) {
-						delete( $jdata->{series}->[$r] );
-					}
-
-					# if for some reason we now have no series, delete the key from the structure
-					if ( scalar( @{ $jdata->{series} } ) == 0 ) {
-						delete( $jdata->{series} );
-					}
-				}
-			}
-			else {
-				my @daily_vals = $redis->lrange( $match, $first, $last );
-				$jdata->{redisCommand} = "   lrange " . $match . " " . $first . " " . $last;
-				my $j           = -1;
-				my $prev_tstamp = 0;
-				foreach my $line (@daily_vals) {
-					my ( $tstamp, $val ) = split( /:/, $line );
-					if ( $tstamp - $prev_tstamp != $interval ) {
-						$j++;
-						$jdata->{series}->[$j]->{timeBase} = int($tstamp);
-					}
-					push( @{ $jdata->{series}->[$j]->{samples} }, int($val) );
-					$prev_tstamp = $tstamp;
-					push( @times, $tstamp );    # TODO JvD
-					push( @vals,  $val );
-				}
-			}
-
-			my $e2 = tv_interval($startts);
-			$jdata->{interval} = int($interval);
-			$jdata->{start}    = gmtime( $times[0] );
-			$jdata->{end}      = gmtime( $times[ $#vals - 1 ] );
-			$jdata->{number}   = $#vals;
-			$jdata->{capacity} = $capacity;
-
-			$redis->quit();
-			my $e3 = tv_interval($startts);
-			$jdata->{elapsed} = $e3 . ' (' . $e1 . ',' . $e2 . ')';
-			return $jdata;
-		}
-	);
-	$app->renderer->add_helper(
-		get_stats_long_term => sub {
-			my $self     = shift;
-			my $match    = shift;
-			my $start    = shift;
-			my $end      = shift;
-			my $interval = shift;
-
-			# get the subroutine name for the for the long term stats from the Extensions::DatasourceList
-			my $ext_hash_ref = &Extensions::DatasourceList::hash_ref();
-			my $subroutine   = $ext_hash_ref->{stats_long_term};
-
-			if ( !defined($subroutine) ) {
-				return (
-					{
-						message => {
-							type    => "error",
-							content => "No Traffic Ops Extension defined for \"stats_long_term\"",
-						}
-					}
-				);
-			}
-
-			# And call it - the below calls the subroutine in the var $subroutine.
-			my $data = &{ \&{$subroutine} }( $self, $match, $start, $end, $interval );
-			return $data;
-		}
-	);
-	$app->renderer->add_helper(
-		daily_summary => sub {
-			my $self            = shift;
-			my $cdn_name        = shift;
-			my $ds_name         = shift;
-			my $cachegroup_name = shift;
-
-			my $redis = $self->redis_connect();
-
-			if ( $cdn_name eq "all" && $ds_name eq "all" && $cachegroup_name eq "all" ) {
-				$cdn_name = "*";
-			}
-
-			my @keys = $redis->keys( $cdn_name . ':' . $ds_name . ':' . $cachegroup_name . ':all:daily*' );
-
-			my $jdata;
-			my $totalbytes_served = 0;
-			foreach my $key (@keys) {
-				my @vals = $redis->lrange( $key, -30000, -1 );
-				foreach my $line (@vals) {
-					my ( $utime, $val ) = split( /:/, $line );
-					my $outkey = $key;
-					if ( $key =~ /kbps$/ ) {
-						$outkey =~ s/kbps/gbps/;
-						$jdata->{$outkey}->{$utime} = $val / ( 1000 * 1000 );    # so this'll be Gbps
-					}
-					else {
-						$outkey =~ s/bytes_served/gigabytes_served/;
-						$jdata->{$key}->{$utime} = $val / ( 1024 * 1024 * 1024 );    # so this'll be GBytes
-						$totalbytes_served += $val;
-					}
-				}
-			}
-			$jdata->{TotalGBytesServedSinceStart} = $totalbytes_served / ( 1024 * 1024 * 1024 );    # so this'll be GBytes
-			$redis->quit();
-			return $jdata;
-		}
-	);
-=======
->>>>>>> c0d081dd
 	$app->renderer->add_helper(
 		get_cache_capacity => sub {
 			my $self = shift;
