use utf8;
package Schema::Result::Servercheck;

# Created by DBIx::Class::Schema::Loader
# DO NOT MODIFY THE FIRST PART OF THIS FILE

=head1 NAME

Schema::Result::Servercheck

=cut

use strict;
use warnings;

use base 'DBIx::Class::Core';

=head1 TABLE: C<servercheck>

=cut

__PACKAGE__->table("servercheck");

=head1 ACCESSORS

=head2 id

  data_type: 'bigint'
  is_auto_increment: 1
  is_nullable: 0
  sequence: 'servercheck_id_seq'

=head2 server

  data_type: 'bigint'
  is_foreign_key: 1
  is_nullable: 0

=head2 aa

  data_type: 'bigint'
  is_nullable: 1

=head2 ab

  data_type: 'bigint'
  is_nullable: 1

=head2 ac

  data_type: 'bigint'
  is_nullable: 1

=head2 ad

  data_type: 'bigint'
  is_nullable: 1

=head2 ae

  data_type: 'bigint'
  is_nullable: 1

=head2 af

  data_type: 'bigint'
  is_nullable: 1

=head2 ag

  data_type: 'bigint'
  is_nullable: 1

=head2 ah

  data_type: 'bigint'
  is_nullable: 1

=head2 ai

  data_type: 'bigint'
  is_nullable: 1

=head2 aj

  data_type: 'bigint'
  is_nullable: 1

=head2 ak

  data_type: 'bigint'
  is_nullable: 1

=head2 al

  data_type: 'bigint'
  is_nullable: 1

=head2 am

  data_type: 'bigint'
  is_nullable: 1

=head2 an

  data_type: 'bigint'
  is_nullable: 1

=head2 ao

  data_type: 'bigint'
  is_nullable: 1

=head2 ap

  data_type: 'bigint'
  is_nullable: 1

=head2 aq

  data_type: 'bigint'
  is_nullable: 1

=head2 ar

  data_type: 'bigint'
  is_nullable: 1

=head2 bf

  data_type: 'bigint'
  is_nullable: 1

=head2 at

  data_type: 'bigint'
  is_nullable: 1

=head2 au

  data_type: 'bigint'
  is_nullable: 1

=head2 av

  data_type: 'bigint'
  is_nullable: 1

=head2 aw

  data_type: 'bigint'
  is_nullable: 1

=head2 ax

  data_type: 'bigint'
  is_nullable: 1

=head2 ay

  data_type: 'bigint'
  is_nullable: 1

=head2 az

  data_type: 'bigint'
  is_nullable: 1

=head2 ba

  data_type: 'bigint'
  is_nullable: 1

=head2 bb

  data_type: 'bigint'
  is_nullable: 1

=head2 bc

  data_type: 'bigint'
  is_nullable: 1

=head2 bd

  data_type: 'bigint'
  is_nullable: 1

=head2 be

  data_type: 'bigint'
  is_nullable: 1

=head2 last_updated

  data_type: 'timestamp with time zone'
  default_value: current_timestamp
  is_nullable: 1
  original: {default_value => \"now()"}

=cut

__PACKAGE__->add_columns(
  "id",
  {
    data_type         => "bigint",
    is_auto_increment => 1,
    is_nullable       => 0,
    sequence          => "servercheck_id_seq",
  },
  "server",
  { data_type => "bigint", is_foreign_key => 1, is_nullable => 0 },
  "aa",
  { data_type => "bigint", is_nullable => 1 },
  "ab",
  { data_type => "bigint", is_nullable => 1 },
  "ac",
  { data_type => "bigint", is_nullable => 1 },
  "ad",
  { data_type => "bigint", is_nullable => 1 },
  "ae",
  { data_type => "bigint", is_nullable => 1 },
  "af",
  { data_type => "bigint", is_nullable => 1 },
  "ag",
  { data_type => "bigint", is_nullable => 1 },
  "ah",
  { data_type => "bigint", is_nullable => 1 },
  "ai",
  { data_type => "bigint", is_nullable => 1 },
  "aj",
  { data_type => "bigint", is_nullable => 1 },
  "ak",
  { data_type => "bigint", is_nullable => 1 },
  "al",
  { data_type => "bigint", is_nullable => 1 },
  "am",
  { data_type => "bigint", is_nullable => 1 },
  "an",
  { data_type => "bigint", is_nullable => 1 },
  "ao",
  { data_type => "bigint", is_nullable => 1 },
  "ap",
  { data_type => "bigint", is_nullable => 1 },
  "aq",
  { data_type => "bigint", is_nullable => 1 },
  "ar",
<<<<<<< HEAD
  { data_type => "bigint", is_nullable => 1 },
  "as",
  { data_type => "bigint", is_nullable => 1 },
=======
  { data_type => "integer", is_nullable => 1 },
  "bf",
  { data_type => "integer", is_nullable => 1 },
>>>>>>> 365c134e
  "at",
  { data_type => "bigint", is_nullable => 1 },
  "au",
  { data_type => "bigint", is_nullable => 1 },
  "av",
  { data_type => "bigint", is_nullable => 1 },
  "aw",
  { data_type => "bigint", is_nullable => 1 },
  "ax",
  { data_type => "bigint", is_nullable => 1 },
  "ay",
  { data_type => "bigint", is_nullable => 1 },
  "az",
  { data_type => "bigint", is_nullable => 1 },
  "ba",
  { data_type => "bigint", is_nullable => 1 },
  "bb",
  { data_type => "bigint", is_nullable => 1 },
  "bc",
  { data_type => "bigint", is_nullable => 1 },
  "bd",
  { data_type => "bigint", is_nullable => 1 },
  "be",
  { data_type => "bigint", is_nullable => 1 },
  "last_updated",
  {
    data_type     => "timestamp with time zone",
    default_value => \"current_timestamp",
    is_nullable   => 1,
    original      => { default_value => \"now()" },
  },
);

=head1 PRIMARY KEY

=over 4

=item * L</id>

=item * L</server>

=back

=cut

__PACKAGE__->set_primary_key("id", "server");

=head1 UNIQUE CONSTRAINTS

=head2 C<idx_419738_server>

=over 4

=item * L</server>

=back

=cut

__PACKAGE__->add_unique_constraint("idx_419738_server", ["server"]);

=head2 C<idx_419738_ses_id_unique>

=over 4

=item * L</id>

=back

=cut

__PACKAGE__->add_unique_constraint("idx_419738_ses_id_unique", ["id"]);

=head1 RELATIONS

=head2 server

Type: belongs_to

Related object: L<Schema::Result::Server>

=cut

__PACKAGE__->belongs_to(
  "server",
  "Schema::Result::Server",
  { id => "server" },
  { is_deferrable => 0, on_delete => "CASCADE", on_update => "NO ACTION" },
);


<<<<<<< HEAD
# Created by DBIx::Class::Schema::Loader v0.07043 @ 2016-08-08 10:49:59
# DO NOT MODIFY THIS OR ANYTHING ABOVE! md5sum:iTA3vbT40Jyg7H4X+fv+Lw
=======
# Created by DBIx::Class::Schema::Loader v0.07043 @ 2016-08-09 09:23:54
# DO NOT MODIFY THIS OR ANYTHING ABOVE! md5sum:usz1Un1hWx1h6ISbWLHixA
>>>>>>> 365c134e


# You can replace this text with custom code or comments, and it will be preserved on regeneration
#
# Copyright 2015 Comcast Cable Communications Management, LLC
#
# Licensed under the Apache License, Version 2.0 (the "License");
# you may not use this file except in compliance with the License.
# You may obtain a copy of the License at
#
#     http://www.apache.org/licenses/LICENSE-2.0
#
# Unless required by applicable law or agreed to in writing, software
# distributed under the License is distributed on an "AS IS" BASIS,
# WITHOUT WARRANTIES OR CONDITIONS OF ANY KIND, either express or implied.
# See the License for the specific language governing permissions and
# limitations under the License.
#
#
1;<|MERGE_RESOLUTION|>--- conflicted
+++ resolved
@@ -245,15 +245,9 @@
   "aq",
   { data_type => "bigint", is_nullable => 1 },
   "ar",
-<<<<<<< HEAD
-  { data_type => "bigint", is_nullable => 1 },
-  "as",
-  { data_type => "bigint", is_nullable => 1 },
-=======
-  { data_type => "integer", is_nullable => 1 },
+  { data_type => "bigint", is_nullable => 1 },
   "bf",
-  { data_type => "integer", is_nullable => 1 },
->>>>>>> 365c134e
+  { data_type => "bigint", is_nullable => 1 },
   "at",
   { data_type => "bigint", is_nullable => 1 },
   "au",
@@ -345,13 +339,8 @@
 );
 
 
-<<<<<<< HEAD
-# Created by DBIx::Class::Schema::Loader v0.07043 @ 2016-08-08 10:49:59
-# DO NOT MODIFY THIS OR ANYTHING ABOVE! md5sum:iTA3vbT40Jyg7H4X+fv+Lw
-=======
 # Created by DBIx::Class::Schema::Loader v0.07043 @ 2016-08-09 09:23:54
 # DO NOT MODIFY THIS OR ANYTHING ABOVE! md5sum:usz1Un1hWx1h6ISbWLHixA
->>>>>>> 365c134e
 
 
 # You can replace this text with custom code or comments, and it will be preserved on regeneration
