--- conflicted
+++ resolved
@@ -95,38 +95,6 @@
 		}
 		push(
 			@data, {
-<<<<<<< HEAD
-				"id"                 => $row->id,
-				"xmlId"              => $row->xml_id,
-				"dscp"               => $row->dscp,
-				"signed"             => \$row->signed,
-				"qstringIgnore"      => $row->qstring_ignore,
-				"geoLimit"           => $row->geo_limit,
-				"httpBypassFqdn"     => $row->http_bypass_fqdn,
-				"dnsBypassIp"        => $row->dns_bypass_ip,
-				"dnsBypassIp6"       => $row->dns_bypass_ip6,
-				"dnsBypassTtl"       => $row->dns_bypass_ttl,
-				"orgServerFqdn"      => $row->org_server_fqdn,
-				"ccrDnsTtl"          => $row->ccr_dns_ttl,
-				"type"               => $row->type->name,
-				"profileName"        => $row->profile->name,
-				"profileDescription" => $row->profile->description,
-				"globalMaxMbps"      => $row->global_max_mbps,
-				"globalMaxTps"       => $row->global_max_tps,
-				"headerRewrite"      => $row->header_rewrite,
-				"longDesc"           => $row->long_desc,
-				"longDesc1"          => $row->long_desc_1,
-				"longDesc2"          => $row->long_desc_2,
-				"maxDnsAnswers"      => $row->max_dns_answers,
-				"infoUrl"            => $row->info_url,
-				"missLat"            => $row->miss_lat,
-				"missLong"           => $row->miss_long,
-				"checkPath"          => $row->check_path,
-				"matchList"          => \@matchlist,
-				"active"             => \$row->active,
-				"protocol"           => \$row->protocol,
-				"ipv6RoutingEnabled" => \$row->ipv6_routing_enabled,
-=======
 				"id"                   => $row->id,
 				"xmlId"                => $row->xml_id,
 				"dscp"                 => $row->dscp,
@@ -161,7 +129,6 @@
 				"protocol"             => $row->protocol,
 				"ipv6RoutingEnabled"   => \$row->ipv6_routing_enabled,
 				"rangeRequestHandling" => $row->range_request_handling,
->>>>>>> edb7e59f
 			}
 		);
 	}
