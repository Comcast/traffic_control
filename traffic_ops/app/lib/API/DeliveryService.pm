--- conflicted
+++ resolved
@@ -146,24 +146,10 @@
 
 	if ( $self->is_valid_delivery_service($id) ) {
 		if ( $self->is_delivery_service_assigned($id) ) {
-<<<<<<< HEAD
-			my $result = $self->db->resultset("Deliveryservice")->search( { id => $self->param('id') } )->single();
-			my $param =
-				$self->db->resultset('ProfileParameter')
-				->search( { -and => [ 'parameter.name' => 'CDN_name', 'parameter.name' => 'CDN_name', 'me.profile' => $result->profile->id ] },
-				{ prefetch => [ 'parameter', 'profile' ] } )->single();
-			my $cdn_name = $param->parameter->value;
-			my $match    = $cdn_name . ":" . $result->xml_id . ":all:all:" . $metric_type;
-			my $data     = $self->get_stats( $match, $start, $end, $interval, $window_start, $window_end );
-
-			if ( defined($data) && ref($data) eq "HASH" && exists( $data->{summary} ) ) {
-				$self->success( { summary => $data->{summary} } );
-=======
 			my $stats = new Extensions::Delegate::Statistics($self);
 			my ( $rc, $result ) = $stats->get_summary();
 			if ( $rc == SUCCESS ) {
 				return $self->success($result);
->>>>>>> c0d081dd
 			}
 			else {
 				return $self->alert($result);
@@ -212,27 +198,6 @@
 }
 
 sub metrics {
-<<<<<<< HEAD
-	my $self       = shift;
-	my $id         = $self->param("id");
-	my $metric     = $self->param("metric");
-	my $start      = $self->param("start");          # start time in secs since 1970
-	my $end        = $self->param("end");            # end time in secs since 1970
-	my $stats_only = $self->param("stats") || 0;     # stats only
-	my $data_only  = $self->param("data") || 0;      # data only
-	my $type       = $self->param("server_type");    # mid or edge
-
-	my $config = $self->get_config($metric);
-	my $helper = new Utils::Helper::Datasource( { mojo => $self } );
-
-	if ( $valid_server_types->{$type} && defined($config) && $self->is_valid_delivery_service($id) ) {
-		if ( $self->is_delivery_service_assigned($id) ) {
-			$start =~ s/\.\d+$//g;
-			$end =~ s/\.\d+$//g;
-
-			for my $kvp ( @{ $config->{get_kvp}->( $self->get_delivery_service_name($id), $valid_server_types->{$type}, $start, $end ) } ) {
-				$helper->kv( $kvp->{key}, $kvp->{value} );
-=======
 	my $self = shift;
 	my $id   = $self->param("id");
 
@@ -246,7 +211,6 @@
 			}
 			else {
 				return $self->alert($result);
->>>>>>> c0d081dd
 			}
 		}
 		else {
@@ -400,19 +364,6 @@
 }
 
 sub peakusage {
-<<<<<<< HEAD
-	my $self            = shift;
-	my $dsid            = $self->param('ds');
-	my $cachegroup_name = $self->param('name');
-	my $peak_usage_type = $self->param('peak_usage_type');
-	my $start           = $self->param('start');
-	my $end             = $self->param('end');
-	my $interval        = $self->param('interval');
-	if ( $self->is_valid_delivery_service($dsid) ) {
-
-		if ( $self->is_delivery_service_assigned($dsid) ) {
-			return $self->deliveryservice_usage( $dsid, $cachegroup_name, $peak_usage_type, $start, $end, $interval );
-=======
 	my $self = shift;
 	my $dsid = $self->param('ds');
 	if ( $self->is_valid_delivery_service($dsid) ) {
@@ -426,7 +377,6 @@
 			else {
 				$self->alert($result);
 			}
->>>>>>> c0d081dd
 		}
 		else {
 			return $self->forbidden();
