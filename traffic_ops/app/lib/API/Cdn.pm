package API::Cdn;
#
# Copyright 2015 Comcast Cable Communications Management, LLC
#
# Licensed under the Apache License, Version 2.0 (the "License");
# you may not use this file except in compliance with the License.
# You may obtain a copy of the License at
#
#     http://www.apache.org/licenses/LICENSE-2.0
#
# Unless required by applicable law or agreed to in writing, software
# distributed under the License is distributed on an "AS IS" BASIS,
# WITHOUT WARRANTIES OR CONDITIONS OF ANY KIND, either express or implied.
# See the License for the specific language governing permissions and
# limitations under the License.
#
#
#

use UI::Utils;
use Mojo::Base 'Mojolicious::Controller';
use Utils::Rascal;
use Data::Dumper;
use Time::HiRes qw(gettimeofday tv_interval);
use Math::Round qw(nearest);
use Carp qw(cluck confess);
use JSON;
use MIME::Base64;
use UI::DeliveryService;
use MojoPlugins::Response;
use Common::ReturnCodes qw(SUCCESS ERROR);

sub usage_overview {
	my $self = shift;

	my $st = new Extensions::Delegate::Statistics($self);
	my ( $rc, $result ) = $st->get_usage_overview();
	if ( $rc == SUCCESS ) {
		$self->success($result);
	}
	else {
		$self->alert($result);
	}

}

sub configs_monitoring {
	my $self      = shift;
	my $cdn_name  = $self->param('name');
	my $extension = $self->param('extension');

	my $data_obj = $self->get_traffic_monitor_config($cdn_name);
	$self->success($data_obj);
}

sub get_traffic_monitor_config {
	my $self = shift;
	my $cdn_name = shift || confess("Please supply a CDN name");
	my $rascal_profile;
	my @cache_profiles;
	my @ccr_profiles;
	my $ccr_profile_id;
	my $data_obj;

	my %condition = ( 'parameter.name' => 'CDN_name', 'parameter.value' => $cdn_name );
	my $rs_pp = $self->db->resultset('ProfileParameter')->search( \%condition, { prefetch => [ { 'parameter' => undef }, { 'profile' => undef } ] } );
	while ( my $row = $rs_pp->next ) {
		if ( $row->profile->name =~ m/^RASCAL/ ) {
			$rascal_profile = $row->profile->name;
		}
		elsif ( $row->profile->name =~ m/^CCR/ ) {
			push( @ccr_profiles, $row->profile->name );

			# TODO MAT: support multiple CCR profiles
			$ccr_profile_id = $row->profile->id;
		}
		elsif ( $row->profile->name =~ m/^EDGE/ || $row->profile->name =~ m/^MID/ ) {
			push( @cache_profiles, $row->profile->name );
		}
	}
	%condition = ( 'parameter.config_file' => 'rascal-config.txt', 'profile.name' => $rascal_profile );
	$rs_pp = $self->db->resultset('ProfileParameter')->search( \%condition, { prefetch => [ { 'parameter' => undef }, { 'profile' => undef } ] } );

	while ( my $row = $rs_pp->next ) {
		my $parameter;
		if ( $row->parameter->name =~ m/location/ ) { next; }
		if ( $row->parameter->value =~ m/^\d+$/ ) {
			$data_obj->{'config'}->{ $row->parameter->name } = int( $row->parameter->value );
		}
		else {
			$data_obj->{'config'}->{ $row->parameter->name } = $row->parameter->value;
		}
	}

	%condition = ( 'parameter.config_file' => 'rascal.properties', 'profile.name' => { -in => \@cache_profiles } );
	$rs_pp = $self->db->resultset('ProfileParameter')->search( \%condition, { prefetch => [ { 'parameter' => undef }, { 'profile' => undef } ] } );

	if ( !exists( $data_obj->{'profiles'} ) ) {
		$data_obj->{'profiles'} = undef;
	}
	my $profile_tracker;

	while ( my $row = $rs_pp->next ) {

		my $type;
		if ( $row->profile->name =~ m/^EDGE/ ) {
			$type = "EDGE";
		}
		elsif ( $row->profile->name =~ m/MID/ ) {
			$type = "MID";
		}
		$profile_tracker->{ $row->profile->name }->{'type'} = $type;
		$profile_tracker->{ $row->profile->name }->{'name'} = $row->profile->name;

		if ( $row->parameter->value =~ m/^\d+$/ ) {
			$profile_tracker->{ $row->profile->name }->{'parameters'}->{ $row->parameter->name } = int( $row->parameter->value );
		}
		else {
			$profile_tracker->{ $row->profile->name }->{'parameters'}->{ $row->parameter->name } = $row->parameter->value;
		}
	}

	foreach my $profile ( keys %{$profile_tracker} ) {
		push( @{ $data_obj->{'profiles'} }, $profile_tracker->{$profile} );
	}

	foreach my $ccr_profile (@ccr_profiles) {
		my $profile;
		$profile->{'name'}       = $ccr_profile;
		$profile->{'type'}       = "CCR";
		$profile->{'parameters'} = undef;
		push( @{ $data_obj->{'profiles'} }, $profile );
	}

	my $rs_ds = $self->db->resultset('Deliveryservice')->search( { 'me.profile' => $ccr_profile_id, 'active' => 1 }, {} );
	while ( my $row = $rs_ds->next ) {
		my $delivery_service;

		# MAT: Do we move this to the DB? Rascal needs to know if it should monitor a DS or not, and the status=REPORTED is what we do for caches.
		$delivery_service->{'xmlId'}              = $row->xml_id;
		$delivery_service->{'status'}             = "REPORTED";
		$delivery_service->{'totalKbpsThreshold'} = $row->global_max_mbps * 1000;
		$delivery_service->{'totalTpsThreshold'}  = int( $row->global_max_tps || 0 );
		push( @{ $data_obj->{'deliveryServices'} }, $delivery_service );
	}

	my @cdn_profiles;
	my $cdnname_param_id = $self->db->resultset('Parameter')->search( { name => 'CDN_name', value => $cdn_name } )->get_column('id')->single();
	if ( defined($cdnname_param_id) ) {
		@cdn_profiles = $self->db->resultset('ProfileParameter')->search( { parameter => $cdnname_param_id } )->get_column('profile')->all();
		if ( !scalar(@cdn_profiles) ) {
			my $e = Mojo::Exception->throw( "No profiles found for CDN_name: " . $cdn_name );
		}
	}
	else {
		my $e = Mojo::Exception->throw( "Parameter ID not found for CDN_name: " . $cdn_name );
	}

	my $rs_caches = $self->db->resultset('Server')->search(
		{ 'profile' => { -in => \@cdn_profiles } },
		{
			prefetch => [ 'type',      'status',      'cachegroup', 'profile' ],
			columns  => [ 'host_name', 'domain_name', 'tcp_port',   'interface_name', 'ip_address', 'ip6_address', 'id', 'xmpp_id' ]
		}
	);
	while ( my $row = $rs_caches->next ) {
		if ( $row->type->name eq "RASCAL" ) {
			my $traffic_monitor;
			$traffic_monitor->{'hostName'}   = $row->host_name;
			$traffic_monitor->{'fqdn'}       = $row->host_name . "." . $row->domain_name;
			$traffic_monitor->{'status'}     = $row->status->name;
			$traffic_monitor->{'cachegroup'} = $row->cachegroup->name;
			$traffic_monitor->{'port'}       = int( $row->tcp_port );
			$traffic_monitor->{'ip'}         = $row->ip_address;
			$traffic_monitor->{'ip6'}        = $row->ip6_address;
			$traffic_monitor->{'profile'}    = $row->profile->name;
			push( @{ $data_obj->{'trafficMonitors'} }, $traffic_monitor );

		}
		elsif ( $row->type->name eq "EDGE" || $row->type->name eq "MID" ) {
			my $traffic_server;
			$traffic_server->{'cachegroup'}    = $row->cachegroup->name;
			$traffic_server->{'hostName'}      = $row->host_name;
			$traffic_server->{'fqdn'}          = $row->host_name . "." . $row->domain_name;
			$traffic_server->{'port'}          = int( $row->tcp_port );
			$traffic_server->{'interfaceName'} = $row->interface_name;
			$traffic_server->{'status'}        = $row->status->name;
			$traffic_server->{'ip'}            = $row->ip_address;
			$traffic_server->{'ip6'}           = ( $row->ip6_address || "" );
			$traffic_server->{'profile'}       = $row->profile->name;
			$traffic_server->{'type'}          = $row->type->name;
			$traffic_server->{'hashId'}        = $row->xmpp_id;
			push( @{ $data_obj->{'trafficServers'} }, $traffic_server );
		}

	}

	my $rs_loc = $self->db->resultset('CachegroupParameter')->search( { 'parameter' => $cdnname_param_id }, { prefetch => 'cachegroup' } );
	while ( my $row = $rs_loc->next ) {
		my $cache_group;
		my $latitude  = $row->cachegroup->latitude + 0;
		my $longitude = $row->cachegroup->longitude + 0;
		$cache_group->{'coordinates'}->{'latitude'}  = $latitude;
		$cache_group->{'coordinates'}->{'longitude'} = $longitude;
		$cache_group->{'name'}                       = $row->cachegroup->name;
		push( @{ $data_obj->{'cacheGroups'} }, $cache_group );
	}

	return ($data_obj);
}

sub capacity {
	my $self = shift;

	return $self->get_cache_capacity();
}

sub health {
	my $self = shift;

	return $self->get_cache_health();
}

sub routing {
	my $self = shift;
	my $args = shift;

	if ( !exists( $args->{status} ) ) {
		$args->{status} = "ONLINE";
	}

	$args->{type} = "CCR";

	my $ccr_map = $self->get_host_map($args);
	my $data    = {};
	my $stats   = {
		totalCount => 0,
		raw        => {},
	};
	for my $cdn_name ( keys( %{$ccr_map} ) ) {
		for my $ccr ( keys( %{ $ccr_map->{$cdn_name} } ) ) {
			my $ccr_host = $ccr_map->{$cdn_name}->{$ccr}->{host_name} . "." . $ccr_map->{$cdn_name}->{$ccr}->{domain_name};

			# TODO: what happens when the request to CCR times out? -jse
			my $c = $self->get_traffic_router_connection( { hostname => $ccr_host } );
			my $s = $c->get_crs_stats();
			if ( !defined($s) ) {
				return $self->internal_server_error( { "Internal Server" => "Error" } );
			}
			else {

				if ( exists( $s->{stats} ) ) {
					for my $type ( "httpMap", "dnsMap" ) {
						next if ( exists( $args->{stat_key} ) && $args->{stat_key} ne $type );

						if ( exists( $s->{stats}->{$type} ) ) {
							for my $fqdn ( keys( %{ $s->{stats}->{$type} } ) ) {
								my $count = 1;

								if ( exists( $args->{patterns} ) && ref( $args->{patterns} ) eq "ARRAY" ) {
									$count = 0;

									for my $pattern ( @{ $args->{patterns} } ) {
										if ( $fqdn =~ /$pattern/ ) {
											$count = 1;
											last;
										}
									}
								}

								if ($count) {
									for my $counter ( keys( %{ $s->{stats}->{$type}->{$fqdn} } ) ) {
										if ( !exists( $stats->{raw}->{$counter} ) ) {
											$stats->{raw}->{$counter} = 0;
										}

										$stats->{raw}->{$counter} += $s->{stats}->{$type}->{$fqdn}->{$counter};
										$stats->{totalCount} += $s->{stats}->{$type}->{$fqdn}->{$counter};
									}
								}
								if ($count) {
									for my $counter ( keys( %{ $s->{stats}->{$type}->{$fqdn} } ) ) {
										if ( !exists( $stats->{raw}->{$counter} ) ) {
											$stats->{raw}->{$counter} = 0;
										}

										$stats->{raw}->{$counter} += $s->{stats}->{$type}->{$fqdn}->{$counter};
										$stats->{totalCount} += $s->{stats}->{$type}->{$fqdn}->{$counter};
									}
								}
							}
						}
					}
				}
			}
		}
	}

	for my $counter ( keys( %{ $stats->{raw} } ) ) {
		my $p = $counter;
		$p =~ s/Count//gi;

		if ( $stats->{totalCount} > 0 ) {
			$data->{$p} = ( $stats->{raw}->{$counter} / $stats->{totalCount} ) * 100;
		}
		else {
			$data->{$p} = 0;
		}
	}

	$self->success($data);
}

sub configs_routing {
	my $self     = shift;
	my $cdn_name = $self->param('name');
	my $data_obj;
	my $json = $self->gen_traffic_router_config($cdn_name);
	$self->success($json);
}

sub gen_traffic_router_config {
	my $self     = shift;
	my $cdn_name = shift;
	my $data_obj;
	my @cdn_profiles;
	my $ccr_profile_id;
	my $ccr_domain_name = "";
	$SIG{__WARN__} = sub { warn $_[0] unless $_[0] =~ m/Prefetching multiple has_many rels deliveryservice_servers/ };

	$data_obj->{'stats'}->{'cdnName'}           = $cdn_name;
	$data_obj->{'stats'}->{'date'}              = time();
	$data_obj->{'stats'}->{'trafficOpsVersion'} = &tm_version();
	$data_obj->{'stats'}->{'trafficOpsPath'}    = $self->req->url->path->{'path'};
	$data_obj->{'stats'}->{'trafficOpsHost'}    = $self->req->headers->host;
	$data_obj->{'stats'}->{'trafficOpsUser'}    = $self->current_user()->{username};

	my $cdnname_param_id = $self->db->resultset('Parameter')->search( { name => 'CDN_name', value => $cdn_name } )->get_column('id')->single();
	if ( defined($cdnname_param_id) ) {
		@cdn_profiles = $self->db->resultset('ProfileParameter')->search( { parameter => $cdnname_param_id } )->get_column('profile')->all();
		if ( scalar(@cdn_profiles) ) {
			$ccr_profile_id =
				$self->db->resultset('Profile')->search( { id => { -in => \@cdn_profiles }, name => { -like => 'CCR%' } } )->get_column('id')->single();
			if ( !defined($ccr_profile_id) ) {
				my $e = Mojo::Exception->throw("No CCR profile found in profile IDs: @cdn_profiles ");
			}
		}
		else {
			my $e = Mojo::Exception->throw( "No profiles found for CDN_name: " . $cdn_name );
		}

#@cache_rascal_profiles = $self->db->resultset('Profile')->search( { id => { -in => \@cdn_profiles }, name => [{ like => 'EDGE%'}, {like => 'MID%'}, {like => 'RASCAL%'}, {like => 'CDSIS%'} ] } )->get_column('id')->all();;
	}
	else {
		my $e = Mojo::Exception->throw( "Parameter ID not found for CDN_name: " . $cdn_name );
	}

	my %condition = ( 'profile_parameters.profile' => $ccr_profile_id, 'config_file' => 'CRConfig.json' );
	my $rs_config = $self->db->resultset('Parameter')->search( \%condition, { join => 'profile_parameters' } );
	while ( my $row = $rs_config->next ) {
		my $parameter;
		if ( $row->name eq 'domain_name' ) {
			$ccr_domain_name = $row->value;
		}

		$parameter->{'type'} = "parameter";
		if ( $row->value =~ m/^\d+$/ ) {
			$data_obj->{'config'}->{ $row->name } = int( $row->value );
		}
		else {
			$data_obj->{'config'}->{ $row->name } = $row->value;
		}

		#push (@{$data_obj->{'config'}}, $parameter);

	}
	my $rs_loc = $self->db->resultset('CachegroupParameter')->search( { 'parameter' => $cdnname_param_id }, { prefetch => 'cachegroup' } );

#my $rs_loc = $self->db->resultset('Location')->search( {'servers.profile' => { -in => \@cdn_profiles }, 'type.name' => { -like => 'EDGE%'} }, { join => ['servers', 'type'], group_by => 'short_name' } );
	while ( my $row = $rs_loc->next ) {
		my $cache_group;
		my $latitude  = $row->cachegroup->latitude + 0;
		my $longitude = $row->cachegroup->longitude + 0;
		$cache_group->{'coordinates'}->{'latitude'}  = $latitude;
		$cache_group->{'coordinates'}->{'longitude'} = $longitude;
		$cache_group->{'name'}                       = $row->cachegroup->name;
		push( @{ $data_obj->{'cacheGroups'} }, $cache_group );
	}
	my $regex_tracker;
	my $rs_regexes = $self->db->resultset('Regex')->search( {}, { 'prefetch' => 'type' } );
	while ( my $row = $rs_regexes->next ) {
		$regex_tracker->{ $row->id }->{'type'}    = $row->type->name;
		$regex_tracker->{ $row->id }->{'pattern'} = $row->pattern;
	}
	my %cache_tracker;
	my $rs_caches = $self->db->resultset('Server')->search(
		{ 'profile' => { -in => \@cdn_profiles } },
		{
			prefetch => [ 'type',      'status',      'cachegroup', 'profile' ],
			columns  => [ 'host_name', 'domain_name', 'tcp_port',   'interface_name', 'ip_address', 'ip6_address', 'id', 'xmpp_id' ]
		}
	);
	while ( my $row = $rs_caches->next ) {
		if ( $row->type->name eq "RASCAL" ) {
			my $traffic_monitor;
			$traffic_monitor->{'hostName'} = $row->host_name;
			$traffic_monitor->{'fqdn'}     = $row->host_name . "." . $row->domain_name;
			$traffic_monitor->{'status'}   = $row->status->name;
			$traffic_monitor->{'location'} = $row->cachegroup->name;
			$traffic_monitor->{'port'}     = int( $row->tcp_port );
			$traffic_monitor->{'ip'}       = $row->ip_address;
			$traffic_monitor->{'ip6'}      = $row->ip6_address;
			$traffic_monitor->{'profile'}  = $row->profile->name;
			push( @{ $data_obj->{'trafficMonitors'} }, $traffic_monitor );

		}
		elsif ( $row->type->name eq "CCR" ) {
			my $rs_param = $self->db->resultset('Parameter')
				->search( { 'profile_parameters.profile' => $row->profile->id, 'name' => 'api.port' }, { join => 'profile_parameters' } );
			my $r = $rs_param->single;
			my $api_port = ( defined($r) && defined( $r->value ) ) ? $r->value : 3333;

			my $traffic_router;

			$traffic_router->{'hostName'} = $row->host_name;
			$traffic_router->{'fqdn'}     = $row->host_name . "." . $row->domain_name;
			$traffic_router->{'status'}   = $row->status->name;
			$traffic_router->{'location'} = $row->cachegroup->name;
			$traffic_router->{'port'}     = int( $row->tcp_port );
			$traffic_router->{'apiPort'}  = int($api_port);
			$traffic_router->{'ip'}       = $row->ip_address;
			$traffic_router->{'ip6'}      = $row->ip6_address;
			$traffic_router->{'profile'}  = $row->profile->name;
			push( @{ $data_obj->{'trafficRouters'} }, $traffic_router );
		}
		elsif ( $row->type->name eq "EDGE" || $row->type->name eq "MID" ) {
			if ( !exists $cache_tracker{ $row->id } ) {
				$cache_tracker{ $row->id } = $row->host_name;
			}

			my $traffic_server;
			$traffic_server->{'cacheGroup'}    = $row->cachegroup->name;
			$traffic_server->{'hostName'}      = $row->host_name;
			$traffic_server->{'fqdn'}          = $row->host_name . "." . $row->domain_name;
			$traffic_server->{'port'}          = int( $row->tcp_port );
			$traffic_server->{'interfaceName'} = $row->interface_name;
			$traffic_server->{'status'}        = $row->status->name;
			$traffic_server->{'ip'}            = $row->ip_address;
			$traffic_server->{'ip6'}           = ( $row->ip6_address || "" );
			$traffic_server->{'profile'}       = $row->profile->name;
			$traffic_server->{'type'}          = $row->type->name;
			$traffic_server->{'hashId'}        = $row->xmpp_id;
			push( @{ $data_obj->{'trafficServers'} }, $traffic_server );
		}

	}

	my $ds_regex_tracker;
	my $regexps;
	my $rs_ds =
		$self->db->resultset('Deliveryservice')
		->search( { 'me.profile' => $ccr_profile_id, 'active' => 1 }, { prefetch => [ 'deliveryservice_servers', 'deliveryservice_regexes', 'type' ] } );
	while ( my $row = $rs_ds->next ) {
		my $delivery_service;
		$delivery_service->{'xmlId'} = $row->xml_id;
		my $protocol;
		if ( $row->type->name =~ m/DNS/ ) {
			$protocol = 'DNS';
		}
		else {
			$protocol = 'HTTP';
		}
		my @server_subrows = $row->deliveryservice_servers->all;
		my @regex_subrows  = $row->deliveryservice_regexes->all;
		my $regex_to_props;
		my %ds_to_remap;
		if ( scalar(@regex_subrows) ) {
			foreach my $subrow (@regex_subrows) {
				$delivery_service->{'matchSets'}->[ $subrow->set_number ]->{'protocol'} = $protocol;
				$regex_to_props->{ $subrow->{'_column_data'}->{'regex'} }->{'pattern'} =
					$regex_tracker->{ $subrow->{'_column_data'}->{'regex'} }->{'pattern'};
				$regex_to_props->{ $subrow->{'_column_data'}->{'regex'} }->{'setNumber'} = $subrow->set_number;
				$regex_to_props->{ $subrow->{'_column_data'}->{'regex'} }->{'type'} =
					$regex_tracker->{ $subrow->{'_column_data'}->{'regex'} }->{'type'};
				if ( $regex_to_props->{ $subrow->{'_column_data'}->{'regex'} }->{'type'} eq 'HOST_REGEXP' ) {
					$ds_to_remap{ $row->xml_id }->[ $subrow->set_number ] = $regex_to_props->{ $subrow->{'_column_data'}->{'regex'} }->{'pattern'};
				}
			}
		}
		foreach my $regex ( sort keys %{$regex_to_props} ) {
			my $set_number = $regex_to_props->{$regex}->{'setNumber'};
			my $pattern    = $regex_to_props->{$regex}->{'pattern'};
			my $type       = $regex_to_props->{$regex}->{'type'};
			if ( $type eq 'HOST_REGEXP' ) {
				push( @{ $delivery_service->{'matchSets'}->[$set_number]->{'matchList'} }, { 'matchType' => 'HOST', 'regex' => $pattern } );
			}
			elsif ( $type eq 'PATH_REGEXP' ) {
				push( @{ $delivery_service->{'matchSets'}->[$set_number]->{'matchList'} }, { 'matchType' => 'PATH', 'regex' => $pattern } );
			}
			elsif ( $type eq 'HEADER_REGEXP' ) {
				push( @{ $delivery_service->{'matchSets'}->[$set_number]->{'matchList'} }, { 'matchType' => 'HEADER', 'regex' => $pattern } );
			}
		}
		if ( scalar(@server_subrows) ) {

			#my $host_regex = qr/(^(\.)+\*\\\.)(.*)(\\\.(\.)+\*$)/;
			my $host_regex1 = qr/\\|\.\*/;

			#MAT: Have to do this dedup because @server_subrows contains duplicates (* the # of host regexes)
			my %server_subrow_dedup;
			foreach my $subrow (@server_subrows) {
				$server_subrow_dedup{ $subrow->{'_column_data'}->{'server'} } = $subrow->{'_column_data'}->{'deliveryservice'};
			}
			my $ds_regex->{'xmlId'} = $row->xml_id;
			foreach my $server ( keys %server_subrow_dedup ) {
				my @remaps;
				foreach my $host ( @{ $ds_to_remap{ $row->xml_id } } ) {
					my $remap;
					if ( $host =~ m/\.\*$/ ) {
						my $host_copy = $host;
						$host_copy =~ s/$host_regex1//g;
						if ( $protocol eq 'DNS' ) {
							$remap = 'edge' . $host_copy . $ccr_domain_name;
						}
						else {
							my $cache_tracker_server = $cache_tracker{$server} || "";
							my $host_copy            = $host_copy              || "";
							my $ccr_domain_name      = $ccr_domain_name        || "";
							$remap = $cache_tracker_server . $host_copy . $ccr_domain_name;
						}
					}
					else {
						$remap = $host;
					}
					push( @remaps, $remap );
				}
				my $cache_tracker_server = $cache_tracker{$server} || "";
				push( @{ $ds_regex_tracker->{$cache_tracker_server}->{ $row->xml_id }->{'remaps'} }, @remaps );
			}
		}

		$delivery_service->{'ttl'} = int( $row->ccr_dns_ttl );
		my $geo_limit = $row->geo_limit;
		if ( $geo_limit == 1 ) {

			# Ref to 0 or 1 makes JSON bool value
			$delivery_service->{'coverageZoneOnly'} = \1;
			$delivery_service->{'geoEnabled'}       = [];
		}
		elsif ( $geo_limit == 2 ) {

			# Ref to 0 or 1 makes JSON bool value
			$delivery_service->{'coverageZoneOnly'} = \0;
			$delivery_service->{'geoEnabled'} = [ { 'countryCode' => 'US' } ];
		}
		else {
			# Ref to 0 or 1 makes JSON bool value
			$delivery_service->{'coverageZoneOnly'} = \0;
			$delivery_service->{'geoEnabled'}       = [];
		}
		my $bypass_destination;
		if ( $protocol =~ m/DNS/ ) {
			$bypass_destination->{'type'} = 'DNS';
			if ( defined( $row->dns_bypass_ip ) && $row->dns_bypass_ip ne "" ) {
				$bypass_destination->{'ip'} = $row->dns_bypass_ip;
			}
			if ( defined( $row->dns_bypass_ip6 ) && $row->dns_bypass_ip6 ne "" ) {
				$bypass_destination->{'ip6'} = $row->dns_bypass_ip6;
			}
			if ( defined( $row->dns_bypass_ttl ) && $row->dns_bypass_ttl ne "" ) {
				$bypass_destination->{'ttl'} = int( $row->dns_bypass_ttl );
			}
			if ( defined( $row->max_dns_answers ) && $row->max_dns_answers ne "" ) {
				$bypass_destination->{'maxDnsIpsForLocation'} = int( $row->max_dns_answers );
			}
		}
		elsif ( $protocol =~ m/HTTP/ ) {
			$bypass_destination->{'type'} = 'HTTP';
			if ( defined( $row->http_bypass_fqdn ) && $row->http_bypass_fqdn ne "" ) {
				my $full = $row->http_bypass_fqdn;
				my $port;
				my $fqdn;
				if ( $full =~ m/\:/ ) {
					( $fqdn, $port ) = split( /\:/, $full );
				}
				else {
					$fqdn = $full;
					$port = 80;
				}
				$bypass_destination->{'fqdn'} = $fqdn;
				$bypass_destination->{'port'} = int($port);
			}
		}
		$delivery_service->{'bypassDestination'} = $bypass_destination;

		if ( defined( $row->miss_lat ) && $row->miss_lat ne "" ) {
			$delivery_service->{'missCoordinates'}->{'latitude'} = $row->miss_lat + 0;
		}
		if ( defined( $row->miss_long ) && $row->miss_long ne "" ) {
			$delivery_service->{'missCoordinates'}->{'longitude'} = $row->miss_long + 0;
		}
		$delivery_service->{'ttls'} = { 'A' => int( $row->ccr_dns_ttl ), 'AAAA' => int( $row->ccr_dns_ttl ), 'NS' => 3600, 'SOA' => 86400 };
		$delivery_service->{'soa'}->{'minimum'} = 30;
		$delivery_service->{'soa'}->{'expire'}  = 604800;
		$delivery_service->{'soa'}->{'retry'}   = 7200;
		$delivery_service->{'soa'}->{'refresh'} = 28800;
		$delivery_service->{'soa'}->{'admin'}   = "twelve_monkeys";

		my $rs_dns = $self->db->resultset('Staticdnsentry')->search(
			{ 'deliveryservice.active' => 1, 'deliveryservice.profile' => $ccr_profile_id },
			{ prefetch => [ 'deliveryservice', 'type' ], columns => [ 'host', 'type', 'ttl', 'address' ] }
		);
		while ( my $dns_row = $rs_dns->next ) {
			my $dns_obj;
			$dns_obj->{'name'}  = $dns_row->host;
			$dns_obj->{'ttl'}   = int( $dns_row->ttl );
			$dns_obj->{'value'} = $dns_row->address;

			my $type = $dns_row->type->name;
			$type =~ s/\_RECORD//g;
			$dns_obj->{'type'} = $type;
			push( @{ $delivery_service->{'staticDnsEntries'} }, $dns_obj );
		}

		push( @{ $data_obj->{'deliveryServices'} }, $delivery_service );
	}

	foreach my $cache_hostname ( sort keys %{$ds_regex_tracker} ) {
		my $i = 0;
		my $server_ref;
		foreach my $traffic_server ( @{ $data_obj->{'trafficServers'} } ) {
			$i++;
			my $traffic_server_hostname = $traffic_server->{'hostName'} || "";
			next if ( $traffic_server_hostname ne $cache_hostname );
			$server_ref = $data_obj->{'trafficServers'}->[ $i - 1 ];
		}

		foreach my $xml_id ( sort keys %{ $ds_regex_tracker->{$cache_hostname} } ) {
			my $ds;
			$ds->{'xmlId'}  = $xml_id;
			$ds->{'remaps'} = $ds_regex_tracker->{$cache_hostname}->{$xml_id}->{'remaps'};
			push( @{ $server_ref->{'deliveryServices'} }, $ds );
			$data_obj->{'trafficServers'}->[$i] = $server_ref;
		}
	}

	my @empty_array;
	foreach my $traffic_server ( @{ $data_obj->{'trafficServers'} } ) {
		if ( !defined( $traffic_server->{'deliveryServices'} ) ) {
			push( @{ $traffic_server->{'deliveryServices'} }, @empty_array );
		}
	}

	return ($data_obj);
}

sub get_cdn_name {
	my $self  = shift;
	my $which = shift;

	my $cdn_name = "all";
	my $server =
		$self->db->resultset('Server')->search( { host_name => $which }, { prefetch => [ 'cachegroup', 'type', 'profile', 'status', 'phys_location' ] } )
		->single();
	if ( defined($server) ) {
		my $param =
			$self->db->resultset('ProfileParameter')
			->search( { -and => [ profile => $server->profile->id, 'parameter.config_file' => 'rascal-config.txt', 'parameter.name' => 'CDN_name' ] },
			{ prefetch => [ { parameter => undef }, { profile => undef } ] } )->single();
		$cdn_name = $param->parameter->value;
	}
	return $cdn_name;
}

sub peakusage {
	my $self = shift;

	my $stats = new Extensions::Delegate::Statistics($self);
	my ( $rc, $result ) = $stats->get_daily_summary();

	if ( $rc == SUCCESS ) {
		return $self->success($result);
	}
	else {
		return $self->alert($result);
	}
}

# Produces a list of Cdns for traversing child links
sub get_cdns {
	my $self = shift;

	my $rs_data = $self->db->resultset("Parameter")->search( { name => 'CDN_name' }, { order_by => "name" } );
	my $json_response = $self->build_cdns_json( $rs_data, "id,name,config_file,value" );

	#push( @{$json_response}, { "links" => [ { "rel" => "configs", "href" => "child" } ] } );
	$self->success($json_response);
}

sub build_cdns_json {
	my $self            = shift;
	my $rs_data         = shift;
	my $default_columns = shift;
	my $columns;

	if ( defined $self->param('columns') ) {
		$columns = $self->param('columns');
	}
	else {
		$columns = $default_columns;
	}

	my (@columns) = split( /,/, $columns );
	my %columns;
	foreach my $col (@columns) {
		$columns{$col} = defined;
	}

	my @data;
	my @cols = grep { exists $columns{$_} } $rs_data->result_source->columns;

	while ( my $row = $rs_data->next ) {
		my %parameter;
		foreach my $col (@cols) {
			$parameter{$col} = $row->$col;
		}
		push( @data, \%parameter );
	}
	return \@data;
}

sub domains {
	my $self = shift;
	my @data;

	my @ccrprofs = $self->db->resultset('Profile')->search( { name => { -like => 'CCR%' } } )->get_column('id')->all();
	my $rs_pp =
		$self->db->resultset('ProfileParameter')
		->search( { profile => { -in => \@ccrprofs }, 'parameter.name' => 'domain_name', 'parameter.config_file' => 'CRConfig.json' },
		{ prefetch => [ 'parameter', 'profile' ] } );
	while ( my $row = $rs_pp->next ) {
		push(
			@data, {
				"domainName"         => $row->parameter->value,
				"parameterId"        => $row->parameter->id,
				"profileId"          => $row->profile->id,
				"profileName"        => $row->profile->name,
				"profileDescription" => $row->profile->description,
			}
		);

	}
	$self->success( \@data );
}

################################################################################
# WARNING: This route is unauthenticated!
# Note: we only have a summary route thus far.
################################################################################
sub metrics {
	my $self = shift;
	my $m    = new Extensions::Delegate::Metrics($self);
	my ( $rc, $result ) = $m->get_etl_metrics();
	if ( $rc == SUCCESS ) {
		return ( $self->success($result) );
	}
	else {
		return ( $self->alert($result) );
	}
}

sub dnssec_keys {
	my $self = shift;
	if ( !&is_admin($self) ) {
		$self->alert( { Error => " - You must be an ADMIN to perform this operation!" } );
	}
	else {
		my $cdn_name = $self->param('name');
		my $keys;
		my $response_container = $self->riak_get( "dnssec", $cdn_name );
		my $get_keys = $response_container->{'response'};
		if ( $get_keys->is_success() ) {
			$keys = decode_json( $get_keys->content );
		}
		else {
			return $self->alert( { Error => " - Dnssec keys for $cdn_name do not exist!  Response was: " . $get_keys->content } );
		}
<<<<<<< HEAD
		my %new_keys = ();

		# add TLD keys to new_keys hash.  Remove this if we are checking TLD expiration
		$new_keys{$cdn_name} = $keys->{$cdn_name};
		my $z_update = 0;
		my $k_update = 0;
=======

		#get DNSKEY ttl, generation multiplier, and effective mutiplier for CDN TLD
		my $profile_id = $self->get_profile_id_by_cdn($cdn_name);
		my $dnskey_gen_multiplier;
		my $dnskey_ttl;
		my $dnskey_effective_multiplier;
		my %condition = ( 'parameter.name' => 'tld.ttls.DNSKEY', 'profile.name' => $profile_id);
		my $rs_pp = $self->db->resultset('ProfileParameter')->search( \%condition, { prefetch => [ { 'parameter' => undef }, { 'profile' => undef } ] } )->single;
		if ($rs_pp) {
			$dnskey_ttl = $rs_pp->parameter->value;
		}
		else {
			$dnskey_ttl = '60';	
		}
		%condition = ( 'parameter.name' => 'DNSKEY.generation.multiplier', 'profile.name' => $profile_id);
		$rs_pp = $self->db->resultset('ProfileParameter')->search( \%condition, { prefetch => [ { 'parameter' => undef }, { 'profile' => undef } ] } )->single;
		if ($rs_pp) {
			 $dnskey_gen_multiplier = $rs_pp->parameter->value;
		}
		else {
	 		 $dnskey_gen_multiplier = '10';
	 	}
	 	%condition = ( 'parameter.name' => 'DNSKEY.effective.multiplier', 'profile.name' => $profile_id);
		$rs_pp = $self->db->resultset('ProfileParameter')->search( \%condition, { prefetch => [ { 'parameter' => undef }, { 'profile' => undef } ] } )->single;
	 	if ($rs_pp) {
	 		 $dnskey_effective_multiplier = $rs_pp->parameter->value;
	 	}
	 	else {
	 		 $dnskey_effective_multiplier = '2';
	 	}
	 	my $key_expiration = time() - ($dnskey_ttl * $dnskey_gen_multiplier); 
>>>>>>> 366453c5

		#get default expiration days and ttl for DSs from CDN record
		my $default_k_exp_days = "365";
		my $default_z_exp_days = "30";
<<<<<<< HEAD

=======
>>>>>>> 366453c5
		my $cdn_ksk = $keys->{$cdn_name}->{ksk};
		foreach my $cdn_krecord (@$cdn_ksk) {
			my $cdn_kstatus = $cdn_krecord->{status};
			if ( $cdn_kstatus eq 'new' ) {    #ignore anything other than the 'new' record
				my $cdn_k_exp   = $cdn_krecord->{expirationDate};
				my $cdn_k_incep = $cdn_krecord->{inceptionDate};
				$default_k_exp_days = ( $cdn_k_exp - $cdn_k_incep ) / 86400;
			}
		}
		my $cdn_zsk = $keys->{$cdn_name}->{zsk};
		foreach my $cdn_zrecord (@$cdn_zsk) {
			my $cdn_zstatus = $cdn_zrecord->{status};
			if ( $cdn_zstatus eq 'new' ) {    #ignore anything other than the 'new' record
				my $cdn_z_exp   = $cdn_zrecord->{expirationDate};
				my $cdn_z_incep = $cdn_zrecord->{inceptionDate};
				$default_z_exp_days = ( $cdn_z_exp - $cdn_z_incep ) / 86400;
				#check if zsk is expired, if so re-generate
				if ( $cdn_z_exp < $key_expiration ) {
				#if expired create new keys
					$self->app->log->info("The ZSK keys for $cdn_name are expired!");
					my $effective_date = $cdn_z_exp - ($dnskey_ttl * $dnskey_effective_multiplier);
					my $new_dnssec_keys = $self->regen_expired_keys( "zsk", $cdn_name, $keys, $effective_date );
					$keys->{$cdn_name} = $new_dnssec_keys; 
				}
			}
		}
<<<<<<< HEAD

=======
				
>>>>>>> 366453c5
		#get DeliveryServices for CDN
		my %search     = ( profile => $profile_id );
		my @ds_rs      = $self->db->resultset('Deliveryservice')->search( \%search );
		foreach my $ds (@ds_rs) {
<<<<<<< HEAD

			#get DNSKEY ttl for TLD
			my $dnskey_gen_multiplier;
			my $dnskey_ttl;
			my $dnskey_effective_multiplier;
			my $ds_profile = $ds->profile->name;
			my %condition = ( 'parameter.name' => 'tld.ttls.DNSKEY', 'profile.name' => $ds_profile );
			my $rs_pp =
				$self->db->resultset('ProfileParameter')->search( \%condition, { prefetch => [ { 'parameter' => undef }, { 'profile' => undef } ] } )
				->single;
			if ($rs_pp) {
				$dnskey_ttl = $rs_pp->parameter->value;
			}
			else {
				$dnskey_ttl = '60';
			}
			%condition = ( 'parameter.name' => 'DNSKEY.generation.multiplier', 'profile.name' => $ds_profile );
			$rs_pp =
				$self->db->resultset('ProfileParameter')->search( \%condition, { prefetch => [ { 'parameter' => undef }, { 'profile' => undef } ] } )
				->single;
			if ($rs_pp) {
				$dnskey_gen_multiplier = $rs_pp->parameter->value;
			}
			else {
				$dnskey_gen_multiplier = '10';
			}
			%condition = ( 'parameter.name' => 'DNSKEY.effective.multiplier', 'profile.name' => $ds_profile );
			$rs_pp =
				$self->db->resultset('ProfileParameter')->search( \%condition, { prefetch => [ { 'parameter' => undef }, { 'profile' => undef } ] } )
				->single;
			if ($rs_pp) {
				$dnskey_effective_multiplier = $rs_pp->parameter->value;
			}
			else {
				$dnskey_effective_multiplier = '2';
			}
			my $key_expiration = time() - ( $dnskey_ttl * $dnskey_gen_multiplier );

=======
>>>>>>> 366453c5
			#check if keys exist for ds
			my $xml_id  = $ds->xml_id;
			my $ds_keys = $keys->{$xml_id};
			if ( !$ds_keys ) {

				#create keys
				$self->app->log->info("Keys do not exist for ds $xml_id");
				my $ds_id = $ds->id;

				#create the ds domain name for dnssec keys
				my $domain_name = UI::DeliveryService::get_cdn_domain( $self, $ds_id );
				my $ds_regexes = UI::DeliveryService::get_regexp_set( $self, $ds_id );
				my $rs_ds = $self->db->resultset('Deliveryservice')
					->search( { 'me.xml_id' => $xml_id }, { prefetch => [ { 'type' => undef }, { 'profile' => undef } ] } );
				my $data = $rs_ds->single;
				my @example_urls = UI::DeliveryService::get_example_urls( $self, $ds_id, $ds_regexes, $data, $domain_name, $data->protocol );

				#first one is the one we want.  period at end for dnssec, substring off stuff we dont want
				my $ds_name = $example_urls[0] . ".";
				my $length = length($ds_name) - index( $ds_name, "." );
				$ds_name = substr( $ds_name, index( $ds_name, "." ) + 1, $length );

				my $inception    = time();
				my $z_expiration = $inception + ( 86400 * $default_z_exp_days );
				my $k_expiration = $inception + ( 86400 * $default_k_exp_days );

				my $zsk = $self->get_dnssec_keys( "zsk", $ds_name, $dnskey_ttl, $inception, $z_expiration, "new", $inception );
				my $ksk = $self->get_dnssec_keys( "ksk", $ds_name, $dnskey_ttl, $inception, $k_expiration, "new", $inception );

				#add to keys hash
				$keys->{$xml_id} = { zsk => [$zsk], ksk => [$ksk] };

				#update param with current time stamp
				my $param_update = $self->db->resultset('Parameter')->find( { name => $cdn_name . ".dnssec.inception" } );
				$param_update->value($inception);
				$param_update->update();
			}

			#if keys do exist, check expiration
			else {
				my $ksk = $ds_keys->{ksk};
				foreach my $krecord (@$ksk) {
					my $kstatus = $krecord->{status};
					if ( $kstatus eq 'new' ) {    #ignore anything other than the 'new' record
						                          #check if expired
						if ( $krecord->{expirationDate} < $key_expiration ) {

							#if expired create new keys
							$self->app->log->info("The KSK keys for $xml_id are expired!");
							my $effective_date = $krecord->{expirationDate} - ($dnskey_ttl * $dnskey_effective_multiplier);
							my $new_dnssec_keys = $self->regen_expired_keys( "ksk", $xml_id, $keys, $effective_date );
							$keys->{$xml_id} = $new_dnssec_keys;
						}
					}
				}
				my $zsk = $ds_keys->{zsk};
				foreach my $zrecord (@$zsk) {
<<<<<<< HEAD
					my $zstatus = $zrecord->{status};
					if ( $zstatus eq 'new' ) {
						if ( $zrecord->{expirationDate} < $key_expiration ) {

							#if expired create new keys
							$self->app->log->info("The ZSK keys for $xml_id are expired!");
							my $new_dnssec_keys = $self->regen_expired_keys( "zsk", $xml_id, $keys, $dnskey_effective_multiplier );
							$new_keys{$xml_id} = $new_dnssec_keys;
							$z_update = 1;
=======
					my $zstatus = $zrecord->{status}; 
					if ($zstatus eq 'new') {
						if ($zrecord->{expirationDate} < $key_expiration ) {
						#if expired create new keys
							$self->app->log->info("The ZSK keys for $xml_id are expired!");
							my $effective_date = $zrecord->{expirationDate} - ($dnskey_ttl * $dnskey_effective_multiplier);
							my $new_dnssec_keys = $self->regen_expired_keys( "zsk", $xml_id, $keys, $effective_date );
							$keys->{$xml_id} = $new_dnssec_keys; 
>>>>>>> 366453c5
						}
					}
				}
<<<<<<< HEAD

				#if not expired write existing key
				if ( $z_update == 0 && $k_update == 0 ) {
					$new_keys{$xml_id} = $keys->{$xml_id};
				}
=======
>>>>>>> 366453c5
			}
		}
		# #convert hash to json and store in Riak
		my $json_data = encode_json( $keys );
		$response_container = $self->riak_put( "dnssec", $cdn_name, $json_data );

		my $response = $response_container->{"response"};
		$response->is_success()
			? $self->success( $keys )
			: $self->alert( { Error => " - A record for dnssec key $cdn_name could not be found.  Response was: " . $response->content } );
	}
}

sub regen_expired_keys {
<<<<<<< HEAD
	my $self                = shift;
	my $type                = shift;
	my $key                 = shift;
	my $existing_keys       = shift;
	my $effective_multipler = shift;
	my $regen_keys          = {};
=======
	my $self       = shift;
	my $type       = shift;
	my $key        = shift;
	my $existing_keys   = shift;
	my $effective_date = shift;
	my $tld = shift;
	my $regen_keys = {};
>>>>>>> 366453c5
	my $old_key;

	my $existing = $existing_keys->{$key}->{$type};
	foreach my $record (@$existing) {
		if ( $record->{status} eq 'new' ) {
			$old_key = $record;
		}
	}
	my $name            = $old_key->{name};
	my $ttl             = $old_key->{ttl};
	my $expiration      = $old_key->{expirationDate};
	my $inception       = $old_key->{inceptionDate};
	my $expiration_days = ( $expiration - $inception ) / 86400;
<<<<<<< HEAD
	my $effective_date  = $expiration - ( $ttl * $effective_multipler );

=======
	
	
>>>>>>> 366453c5
	#create new expiration and inception time
	my $new_inception = time();
	my $new_expiration = $new_inception + ( 86400 * $expiration_days );

	#generate new keys
	my $new_key = $self->get_dnssec_keys( $type, $name, $ttl, $new_inception, $new_expiration, "new", $effective_date, $tld );

	if ( $type eq "ksk" ) {

		#get existing zsk
		my @zsk = $existing_keys->{$key}->{zsk};

		#set existing ksk status to "expired"
		$old_key->{status} = "expired";
		$regen_keys = { zsk => @zsk, ksk => [ $new_key, $old_key ] };
	}
	elsif ( $type eq "zsk" ) {

		#get existing ksk
		my @ksk = $existing_keys->{$key}->{ksk};

		#set existing ksk status to "expired"
		$old_key->{status} = "expired";
		$regen_keys = { zsk => [ $new_key, $old_key ], ksk => @ksk };
	}
	return $regen_keys;
}

sub dnssec_keys_generate {
	my $self = shift;

	if ( !&is_admin($self) ) {
		$self->alert( { Error => " - You must be an ADMIN to perform this operation!" } );
	}
	else {
		my $key_type      = "dnssec";
		my $key           = $self->req->json->{key};
		my $name          = $self->req->json->{name};
		my $ttl           = $self->req->json->{ttl};
		my $k_exp_days    = $self->req->json->{kskExpirationDays};
		my $z_exp_days    = $self->req->json->{zskExpirationDays};
		my $effectiveDate = $self->req->json->{effectiveDate};
		if ( !defined($effectiveDate) ) {
			$effectiveDate = time();
		}
		my $res      = $self->generate_store_dnssec_keys( $key, $name, $ttl, $k_exp_days, $z_exp_days, $effectiveDate );
		my $response = $res->{response};
		my $rc       = $response->{_rc};
		if ( $rc eq "204" ) {
			&log( $self, "Generated dnssec keys for CDN $key", "APICHANGE" );
			$self->success("Successfully created $key_type keys for $key");
		}
		else {
			$self->alert( { Error => " - DNSSEC keys for $key could not be created.  Response was" . $response->content } );
		}
	}
}

sub delete_dnssec_keys {
	my $self     = shift;
	my $key      = $self->param('name');
	my $key_type = "dnssec";
	my $response;
	if ( !&is_admin($self) ) {
		$self->alert( { Error => " - You must be an ADMIN to perform this operation!" } );
	}
	else {
		$self->app->log->info("deleting key_type = $key_type, key = $key");
		my $response_container = $self->riak_delete( $key_type, $key );
		$response = $response_container->{"response"};
		if ( $response->is_success() ) {
			&log( $self, "Deleted dnssec keys for CDN $key", "UICHANGE" );
			$self->success("Successfully deleted $key_type keys for $key");
		}
		else {
			$self->alert( { Error => " - SSL keys for key type $key_type and key $key could not be deleted.  Response was" . $response->content } );
		}
	}
}

sub catch_all {
	my $self     = shift;
	my $mimetype = $self->req->headers->content_type;

	if ( defined( $self->current_user() ) ) {
		return $self->not_found();
	}
	else {
		return $self->unauthorized();
	}
}

1;<|MERGE_RESOLUTION|>--- conflicted
+++ resolved
@@ -19,10 +19,7 @@
 
 use UI::Utils;
 use Mojo::Base 'Mojolicious::Controller';
-use Utils::Rascal;
 use Data::Dumper;
-use Time::HiRes qw(gettimeofday tv_interval);
-use Math::Round qw(nearest);
 use Carp qw(cluck confess);
 use JSON;
 use MIME::Base64;
@@ -30,6 +27,22 @@
 use MojoPlugins::Response;
 use Common::ReturnCodes qw(SUCCESS ERROR);
 
+################################################################################
+# WARNING: This route is unauthenticated!
+# Note: we only have a summary route thus far.
+################################################################################
+sub metrics {
+	my $self = shift;
+	my $m    = new Extensions::Delegate::Metrics($self);
+	my ( $rc, $result ) = $m->get_etl_metrics();
+	if ( $rc == SUCCESS ) {
+		return ( $self->success($result) );
+	}
+	else {
+		return ( $self->alert($result) );
+	}
+}
+
 sub usage_overview {
 	my $self = shift;
 
@@ -41,7 +54,20 @@
 	else {
 		$self->alert($result);
 	}
-
+}
+
+sub peakusage {
+	my $self = shift;
+
+	my $stats = new Extensions::Delegate::Statistics($self);
+	my ( $rc, $result ) = $stats->get_daily_summary();
+
+	if ( $rc == SUCCESS ) {
+		return $self->success($result);
+	}
+	else {
+		return $self->alert($result);
+	}
 }
 
 sub configs_monitoring {
@@ -672,20 +698,6 @@
 	return $cdn_name;
 }
 
-sub peakusage {
-	my $self = shift;
-
-	my $stats = new Extensions::Delegate::Statistics($self);
-	my ( $rc, $result ) = $stats->get_daily_summary();
-
-	if ( $rc == SUCCESS ) {
-		return $self->success($result);
-	}
-	else {
-		return $self->alert($result);
-	}
-}
-
 # Produces a list of Cdns for traversing child links
 sub get_cdns {
 	my $self = shift;
@@ -785,54 +797,17 @@
 		else {
 			return $self->alert( { Error => " - Dnssec keys for $cdn_name do not exist!  Response was: " . $get_keys->content } );
 		}
-<<<<<<< HEAD
 		my %new_keys = ();
 
 		# add TLD keys to new_keys hash.  Remove this if we are checking TLD expiration
 		$new_keys{$cdn_name} = $keys->{$cdn_name};
 		my $z_update = 0;
 		my $k_update = 0;
-=======
-
-		#get DNSKEY ttl, generation multiplier, and effective mutiplier for CDN TLD
-		my $profile_id = $self->get_profile_id_by_cdn($cdn_name);
-		my $dnskey_gen_multiplier;
-		my $dnskey_ttl;
-		my $dnskey_effective_multiplier;
-		my %condition = ( 'parameter.name' => 'tld.ttls.DNSKEY', 'profile.name' => $profile_id);
-		my $rs_pp = $self->db->resultset('ProfileParameter')->search( \%condition, { prefetch => [ { 'parameter' => undef }, { 'profile' => undef } ] } )->single;
-		if ($rs_pp) {
-			$dnskey_ttl = $rs_pp->parameter->value;
-		}
-		else {
-			$dnskey_ttl = '60';	
-		}
-		%condition = ( 'parameter.name' => 'DNSKEY.generation.multiplier', 'profile.name' => $profile_id);
-		$rs_pp = $self->db->resultset('ProfileParameter')->search( \%condition, { prefetch => [ { 'parameter' => undef }, { 'profile' => undef } ] } )->single;
-		if ($rs_pp) {
-			 $dnskey_gen_multiplier = $rs_pp->parameter->value;
-		}
-		else {
-	 		 $dnskey_gen_multiplier = '10';
-	 	}
-	 	%condition = ( 'parameter.name' => 'DNSKEY.effective.multiplier', 'profile.name' => $profile_id);
-		$rs_pp = $self->db->resultset('ProfileParameter')->search( \%condition, { prefetch => [ { 'parameter' => undef }, { 'profile' => undef } ] } )->single;
-	 	if ($rs_pp) {
-	 		 $dnskey_effective_multiplier = $rs_pp->parameter->value;
-	 	}
-	 	else {
-	 		 $dnskey_effective_multiplier = '2';
-	 	}
-	 	my $key_expiration = time() - ($dnskey_ttl * $dnskey_gen_multiplier); 
->>>>>>> 366453c5
 
 		#get default expiration days and ttl for DSs from CDN record
 		my $default_k_exp_days = "365";
 		my $default_z_exp_days = "30";
-<<<<<<< HEAD
-
-=======
->>>>>>> 366453c5
+
 		my $cdn_ksk = $keys->{$cdn_name}->{ksk};
 		foreach my $cdn_krecord (@$cdn_ksk) {
 			my $cdn_kstatus = $cdn_krecord->{status};
@@ -849,26 +824,14 @@
 				my $cdn_z_exp   = $cdn_zrecord->{expirationDate};
 				my $cdn_z_incep = $cdn_zrecord->{inceptionDate};
 				$default_z_exp_days = ( $cdn_z_exp - $cdn_z_incep ) / 86400;
-				#check if zsk is expired, if so re-generate
-				if ( $cdn_z_exp < $key_expiration ) {
-				#if expired create new keys
-					$self->app->log->info("The ZSK keys for $cdn_name are expired!");
-					my $effective_date = $cdn_z_exp - ($dnskey_ttl * $dnskey_effective_multiplier);
-					my $new_dnssec_keys = $self->regen_expired_keys( "zsk", $cdn_name, $keys, $effective_date );
-					$keys->{$cdn_name} = $new_dnssec_keys; 
-				}
-			}
-		}
-<<<<<<< HEAD
-
-=======
-				
->>>>>>> 366453c5
+			}
+		}
+
 		#get DeliveryServices for CDN
+		my $profile_id = $self->get_profile_id_by_cdn($cdn_name);
 		my %search     = ( profile => $profile_id );
 		my @ds_rs      = $self->db->resultset('Deliveryservice')->search( \%search );
 		foreach my $ds (@ds_rs) {
-<<<<<<< HEAD
 
 			#get DNSKEY ttl for TLD
 			my $dnskey_gen_multiplier;
@@ -907,8 +870,6 @@
 			}
 			my $key_expiration = time() - ( $dnskey_ttl * $dnskey_gen_multiplier );
 
-=======
->>>>>>> 366453c5
 			#check if keys exist for ds
 			my $xml_id  = $ds->xml_id;
 			my $ds_keys = $keys->{$xml_id};
@@ -939,7 +900,7 @@
 				my $ksk = $self->get_dnssec_keys( "ksk", $ds_name, $dnskey_ttl, $inception, $k_expiration, "new", $inception );
 
 				#add to keys hash
-				$keys->{$xml_id} = { zsk => [$zsk], ksk => [$ksk] };
+				$new_keys{$xml_id} = { zsk => [$zsk], ksk => [$ksk] };
 
 				#update param with current time stamp
 				my $param_update = $self->db->resultset('Parameter')->find( { name => $cdn_name . ".dnssec.inception" } );
@@ -958,15 +919,14 @@
 
 							#if expired create new keys
 							$self->app->log->info("The KSK keys for $xml_id are expired!");
-							my $effective_date = $krecord->{expirationDate} - ($dnskey_ttl * $dnskey_effective_multiplier);
-							my $new_dnssec_keys = $self->regen_expired_keys( "ksk", $xml_id, $keys, $effective_date );
-							$keys->{$xml_id} = $new_dnssec_keys;
+							my $new_dnssec_keys = $self->regen_expired_keys( "ksk", $xml_id, $keys, $dnskey_effective_multiplier );
+							$new_keys{$xml_id} = $new_dnssec_keys;
+							$k_update = 1;
 						}
 					}
 				}
 				my $zsk = $ds_keys->{zsk};
 				foreach my $zrecord (@$zsk) {
-<<<<<<< HEAD
 					my $zstatus = $zrecord->{status};
 					if ( $zstatus eq 'new' ) {
 						if ( $zrecord->{expirationDate} < $key_expiration ) {
@@ -976,57 +936,37 @@
 							my $new_dnssec_keys = $self->regen_expired_keys( "zsk", $xml_id, $keys, $dnskey_effective_multiplier );
 							$new_keys{$xml_id} = $new_dnssec_keys;
 							$z_update = 1;
-=======
-					my $zstatus = $zrecord->{status}; 
-					if ($zstatus eq 'new') {
-						if ($zrecord->{expirationDate} < $key_expiration ) {
-						#if expired create new keys
-							$self->app->log->info("The ZSK keys for $xml_id are expired!");
-							my $effective_date = $zrecord->{expirationDate} - ($dnskey_ttl * $dnskey_effective_multiplier);
-							my $new_dnssec_keys = $self->regen_expired_keys( "zsk", $xml_id, $keys, $effective_date );
-							$keys->{$xml_id} = $new_dnssec_keys; 
->>>>>>> 366453c5
 						}
 					}
 				}
-<<<<<<< HEAD
 
 				#if not expired write existing key
 				if ( $z_update == 0 && $k_update == 0 ) {
 					$new_keys{$xml_id} = $keys->{$xml_id};
 				}
-=======
->>>>>>> 366453c5
-			}
-		}
+			}
+		}
+
 		# #convert hash to json and store in Riak
-		my $json_data = encode_json( $keys );
-		$response_container = $self->riak_put( "dnssec", $cdn_name, $json_data );
-
+		my $json_data = encode_json( \%new_keys );
+		$self->riak_put( "dnssec", $cdn_name, $json_data );
+
+		#get updated record
+		$response_container = $self->riak_get( "dnssec", "$cdn_name" );
 		my $response = $response_container->{"response"};
 		$response->is_success()
-			? $self->success( $keys )
+			? $self->success( decode_json( $response->content ) )
 			: $self->alert( { Error => " - A record for dnssec key $cdn_name could not be found.  Response was: " . $response->content } );
 	}
 }
 
 sub regen_expired_keys {
-<<<<<<< HEAD
 	my $self                = shift;
 	my $type                = shift;
 	my $key                 = shift;
 	my $existing_keys       = shift;
 	my $effective_multipler = shift;
 	my $regen_keys          = {};
-=======
-	my $self       = shift;
-	my $type       = shift;
-	my $key        = shift;
-	my $existing_keys   = shift;
-	my $effective_date = shift;
-	my $tld = shift;
-	my $regen_keys = {};
->>>>>>> 366453c5
 	my $old_key;
 
 	my $existing = $existing_keys->{$key}->{$type};
@@ -1040,19 +980,14 @@
 	my $expiration      = $old_key->{expirationDate};
 	my $inception       = $old_key->{inceptionDate};
 	my $expiration_days = ( $expiration - $inception ) / 86400;
-<<<<<<< HEAD
 	my $effective_date  = $expiration - ( $ttl * $effective_multipler );
 
-=======
-	
-	
->>>>>>> 366453c5
 	#create new expiration and inception time
 	my $new_inception = time();
 	my $new_expiration = $new_inception + ( 86400 * $expiration_days );
 
 	#generate new keys
-	my $new_key = $self->get_dnssec_keys( $type, $name, $ttl, $new_inception, $new_expiration, "new", $effective_date, $tld );
+	my $new_key = $self->get_dnssec_keys( $type, $name, $ttl, $new_inception, $new_expiration, "new", $effective_date );
 
 	if ( $type eq "ksk" ) {
 
