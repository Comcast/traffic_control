package main;
#
# Copyright 2015 Comcast Cable Communications Management, LLC
#
# Licensed under the Apache License, Version 2.0 (the "License");
# you may not use this file except in compliance with the License.
# You may obtain a copy of the License at
#
#     http://www.apache.org/licenses/LICENSE-2.0
#
# Unless required by applicable law or agreed to in writing, software
# distributed under the License is distributed on an "AS IS" BASIS,
# WITHOUT WARRANTIES OR CONDITIONS OF ANY KIND, either express or implied.
# See the License for the specific language governing permissions and
# limitations under the License.
#
use Mojo::Base -strict;
use Test::More;
use Test::Mojo;
use DBI;
use strict;
use warnings;
use Test::TestHelper;

#no_transactions=>1 ==> keep fixtures after every execution, beware of duplicate data!
#no_transactions=>0 ==> delete fixtures after every execution

BEGIN { $ENV{MOJO_MODE} = "test" }

my $t      = Test::Mojo->new('TrafficOps');
my $dbh    = Schema->database_handle;
my $schema = Schema->connect_to_database;

#unload data for a clean test
Test::TestHelper->unload_core_data($schema);

#load core test data
Test::TestHelper->load_core_data($schema);

ok $t->post_ok( '/login', => form => { u => Test::TestHelper::ADMIN_USER, p => Test::TestHelper::ADMIN_USER_PASSWORD } )->status_is(302)
	->or( sub { diag $t->tx->res->content->asset->{content}; } );

$t->get_ok("/api/1.2/cdns/capacity.json")->status_is(200)->json_is( "/response/unavailablePercent", "0" )->json_is( "/response/availablePercent", "0" )
	->json_is( "/response/utilizedPercent", "0" )->json_is( "/response/maintenancePercent", "0" )

<<<<<<< HEAD
	->or( sub { diag $t->tx->res->content->asset->{content}; } );
=======
my $cdn_id = &get_cdn_id('cdn_test');

ok $t->put_ok('/api/1.2/cdns/' . $cdn_id  => {Accept => 'application/json'} => json => {
        "name" => "cdn_test2"
        })
    ->status_is(200)->or( sub { diag $t->tx->res->content->asset->{content}; } )
    ->json_is( "/response/name" => "cdn_test2" )
    ->json_is( "/alerts/0/level" => "success" )
            , 'Does the cdn details return?';

ok $t->delete_ok('/api/1.2/cdns/' . $cdn_id)->status_is(200)->or( sub { diag $t->tx->res->content->asset->{content}; } );

ok $t->put_ok('/api/1.2/cdns/' . $cdn_id  => {Accept => 'application/json'} => json => {
        "name" => "cdn_test3"
        })
    ->status_is(404)->or( sub { diag $t->tx->res->content->asset->{content}; } );
>>>>>>> 19ae65e9

ok $t->get_ok('/logout')->status_is(302)->or( sub { diag $t->tx->res->content->asset->{content}; } );

$dbh->disconnect();
done_testing();<|MERGE_RESOLUTION|>--- conflicted
+++ resolved
@@ -43,26 +43,24 @@
 $t->get_ok("/api/1.2/cdns/capacity.json")->status_is(200)->json_is( "/response/unavailablePercent", "0" )->json_is( "/response/availablePercent", "0" )
 	->json_is( "/response/utilizedPercent", "0" )->json_is( "/response/maintenancePercent", "0" )
 
-<<<<<<< HEAD
-	->or( sub { diag $t->tx->res->content->asset->{content}; } );
-=======
-my $cdn_id = &get_cdn_id('cdn_test');
+	my $cdn_id = &get_cdn_id('cdn_test');
 
-ok $t->put_ok('/api/1.2/cdns/' . $cdn_id  => {Accept => 'application/json'} => json => {
-        "name" => "cdn_test2"
-        })
-    ->status_is(200)->or( sub { diag $t->tx->res->content->asset->{content}; } )
-    ->json_is( "/response/name" => "cdn_test2" )
-    ->json_is( "/alerts/0/level" => "success" )
-            , 'Does the cdn details return?';
+ok $t->put_ok(
+	'/api/1.2/cdns/'
+		. $cdn_id => { Accept => 'application/json' } => json => {
+		"name" => "cdn_test2"
+		}
+	)->status_is(200)->or( sub { diag $t->tx->res->content->asset->{content}; } )->json_is( "/response/name" => "cdn_test2" )
+	->json_is( "/alerts/0/level" => "success" ), 'Does the cdn details return?';
 
-ok $t->delete_ok('/api/1.2/cdns/' . $cdn_id)->status_is(200)->or( sub { diag $t->tx->res->content->asset->{content}; } );
+ok $t->delete_ok( '/api/1.2/cdns/' . $cdn_id )->status_is(200)->or( sub { diag $t->tx->res->content->asset->{content}; } );
 
-ok $t->put_ok('/api/1.2/cdns/' . $cdn_id  => {Accept => 'application/json'} => json => {
-        "name" => "cdn_test3"
-        })
-    ->status_is(404)->or( sub { diag $t->tx->res->content->asset->{content}; } );
->>>>>>> 19ae65e9
+ok $t->put_ok(
+	'/api/1.2/cdns/'
+		. $cdn_id => { Accept => 'application/json' } => json => {
+		"name" => "cdn_test3"
+		}
+)->status_is(404)->or( sub { diag $t->tx->res->content->asset->{content}; } );
 
 ok $t->get_ok('/logout')->status_is(302)->or( sub { diag $t->tx->res->content->asset->{content}; } );
 
