--- conflicted
+++ resolved
@@ -449,8 +449,6 @@
 		%= field('ds.origin_shield')->text(class => 'field', readonly => 'readonly');
 		<% } %>
 	</div><br>
-<<<<<<< HEAD
-
 	<div class="block">
 		<% unless (field('ds.routing_name')->valid) { %>
 			<span class="field-with-error"><%= field('ds.routing_name')->error %></span>
@@ -462,12 +460,7 @@
 		%= field('ds.routing_name')->text(class => 'field', readonly => 'readonly');
 		<% } %>
 	</div><br>
-
-
-		<div class="block">
-=======
-		<div class="block" id="active_row">
->>>>>>> 1735ccb3
+	<div class="block" id="active_row">
 		<% unless (field('ds.active')->valid) { %>
 			<span class="field-with-error"><%= field('ds.active')->error %></span>
 		<% } %>
