#!/usr/bin/perl
#
# Copyright 2015 Comcast Cable Communications Management, LLC
#
# Licensed under the Apache License, Version 2.0 (the "License");
# you may not use this file except in compliance with the License.
# You may obtain a copy of the License at
#
#     http://www.apache.org/licenses/LICENSE-2.0
#
# Unless required by applicable law or agreed to in writing, software
# distributed under the License is distributed on an "AS IS" BASIS,
# WITHOUT WARRANTIES OR CONDITIONS OF ANY KIND, either express or implied.
# See the License for the specific language governing permissions and
# limitations under the License.

use strict;
use warnings;
use feature qw(switch);
use JSON;
use File::Basename;
use File::Path;
use Fcntl qw(:flock);
use MIME::Base64;
use Data::Dumper;

$| = 1;	
<<<<<<< HEAD
my $script_version = "0.50e";
=======
my $script_version = "0.50g";
>>>>>>> 366453c5
my $date = `/bin/date`; chomp($date);
print "$date\nVersion of this script: $script_version\n";

if ($#ARGV < 1) {
	&usage();
}

my $log_level = 0;
$ARGV[1] = uc($ARGV[1]);
given($ARGV[1]) {
	when("ALL") 	{ $log_level = 	255; }
	when("TRACE") 	{ $log_level = 	127; }
	when("DEBUG") 	{ $log_level = 	 63; }
	when("INFO") 	{ $log_level = 	 31; }
	when("WARN") 	{ $log_level = 	 15; }
	when("ERROR") 	{ $log_level = 	  7; }
	when("FATAL") 	{ $log_level = 	  3; }
	when("NONE") 	{ $log_level = 	  1; }
	default 	{ &usage(); }
}

my $traffic_ops_host			= undef;
my $TM_LOGIN				= undef;

if (defined($ARGV[2])) {
	if ($ARGV[2] !~ /^https*:\/\/.*$/) {
		&usage();
	}
	else {
		$traffic_ops_host = $ARGV[2];
		$traffic_ops_host =~ s/\/*$//g;
	}	
}
else {
	&usage();
}

if (defined($ARGV[3])) {
	if ($ARGV[3] !~ m/^.*\:.*$/) {
		&usage();
	}
	else {
		$TM_LOGIN = $ARGV[3];
	}	
}
else {
	&usage();
}

#### Script mode constants ####
my $INTERACTIVE 			= 0;
my $REPORT 				= 1;
my $BADASS 				= 2;
my $SYNCDS 				= 3;
#### Logging constants for bit shifting #### 
my $ALL 				= 7;
my $TRACE 				= 6;
my $DEBUG 				= 5;
my $INFO 				= 4;
my $WARN 				= 3;
my $ERROR 				= 2;
my $FATAL 				= 1;
my $NONE 				= 0;

my $script_mode = &check_script_mode();
&check_run_user();
&check_only_copy_running();
&check_log_level();

#### Constants to track update status #### 
my $UPDATE_TROPS_NOTNEEDED 		= 0;
my $UPDATE_TROPS_NEEDED 		= 1;
my $UPDATE_TROPS_SUCCESSFUL 		= 2;
my $UPDATE_TROPS_FAILED 		= 3;
#### Other constants #####
my $START_FAILED 			= 0;
my $START_SUCCESSFUL 			= 1;
my $ALREADY_RUNNING 			= 2;
my $START_NOT_ATTEMPTED			= 3;
my $CLEAR 				= 0;
my $PLUGIN_NO				= 0;
my $PLUGIN_YES				= 1;
#### Constants for config file changes #### 
my $CFG_FILE_UNCHANGED			= 0;
my $CFG_FILE_NOT_PROCESSED		= 1;
my $CFG_FILE_CHANGED			= 2;
my $CFG_FILE_PREREQ_FAILED		= 3;
my $CFG_FILE_ALREADY_PROCESSED		= 4;

my $unixtime = time();
my $hostname_short = `/bin/hostname -s`; chomp($hostname_short);
my $domainname = &set_domainname();

my $TMP_BASE = "/tmp/ort";
my $cookie = &get_cookie($traffic_ops_host, $TM_LOGIN);
my $CURL_OPTS = "-w %{response_code} -k -L -s -S --connect-timeout 5 --retry 5 --retry-delay 5 --basic";
if ($cookie) {
	$CURL_OPTS = "-H 'Cookie:" . $cookie . "' " . $CURL_OPTS;
}
($log_level >> $DEBUG) && print "DEBUG CURL_OPTS: $CURL_OPTS.\n";
my $YUM_OPTS = "--disablerepo=*atlas*";
($log_level >> $DEBUG) && print "DEBUG YUM_OPTS: $YUM_OPTS.\n";
my $TS_HOME = "/opt/trafficserver";
my $TRAFFIC_LINE = $TS_HOME . "/bin/traffic_line";

my $out = `/usr/bin/yum $YUM_OPTS clean metadata 2>&1`;
my $return = &check_output($out);
my @config_files = ();

#### Process reboot tracker 
my $reboot_needed 			= 0;
my $traffic_line_needed 		= 0;
my $sysctl_p_needed 			= 0;
my $ntpd_restart_needed 		= 0;
my $trafficserver_restart_needed 	= 0;

#### Process runnning tracker
my $ats_running 			= 0;
my $teakd_running 			= 0;

#### Process installed tracker
my $installed_new_urlsig_keys		= 0;
my $installed_new_ssl_keys		= 0;
my $new_header_rewrite			= 0;
my %install_tracker;

my $config_dirs 			= undef;
my $cfg_file_tracker 			= undef;
my $ssl_tracker 			= undef;
my $ats_uid 				= getpwnam("ats");

####-=-=-=-=-=-=-=-=-=-=-=-=-=-=-=-=-=-=-=-=-=-=-=-=-=-=-=-=-=-=-=-=-=-=-=-=-=-=-=-=-=-=-=-=-=-=-=-=-=-=-=-=-=-=-=-####
#### Start main flow
####-=-=-=-=-=-=-=-=-=-=-=-=-=-=-=-=-=-=-=-=-=-=-=-=-=-=-=-=-=-=-=-=-=-=-=-=-=-=-=-=-=-=-=-=-=-=-=-=-=-=-=-=-=-=-=-####

#### First and foremost, if this is a syncds run, check to see if we can bail.
my $syncds_update = undef;
if (defined $traffic_ops_host) {
	($syncds_update) = &check_syncds_state();
}
else {
	print "FATAL Could not resolve Traffic Ops host!\n";
	exit 1;
}	

#### Delete /tmp dirs older than one week
if ($script_mode == $BADASS || $script_mode == $INTERACTIVE || $script_mode == $SYNCDS) {
	&smart_mkdir($TMP_BASE);
	&clean_tmp_dirs();
}

(my $my_profile_name, $cfg_file_tracker, my $my_cdn_name) = &get_cfg_file_list($hostname_short, $traffic_ops_host);
my $header_comment = &get_header_comment($traffic_ops_host);

&process_packages($hostname_short, $traffic_ops_host);
&process_chkconfig($hostname_short, $traffic_ops_host);

#### First time
&process_config_files();
#### Second time, in case there were new files added to the registry
&process_config_files();

#### Check to see if we installed new keys.
if (($installed_new_urlsig_keys || $new_header_rewrite) && !$cfg_file_tracker->{'remap.config'}->{'change_applied'}) {
	my $return = &touch_file('remap.config');
	if ($return) {
		if ($syncds_update == $UPDATE_TROPS_NEEDED) {
			$syncds_update = $UPDATE_TROPS_SUCCESSFUL;
		}
		$traffic_line_needed++;
	}
}
elsif (( $installed_new_ssl_keys ) && !$cfg_file_tracker->{'ssl_multicert.config'}->{'change_applied'}) {
	my $return = &touch_file('ssl_multicert.config');
	if ($return) {
		if ($syncds_update == $UPDATE_TROPS_NEEDED) {
			$syncds_update = $UPDATE_TROPS_SUCCESSFUL;
		}
		$traffic_line_needed++;
	}
}

&start_restart_services();

if ($sysctl_p_needed && $script_mode != $SYNCDS) {
	&run_sysctl_p();
}

&check_ntp();

if ($script_mode != $REPORT) {
	&update_trops(); 
}

####-=-=-=-=-=-=-=-=-=-=-=-=-=-=-=-=-=-=-=-=-=-=-=-=-=-=-=-=-=-=-=-=-=-=-=-=-=-=-=-=-=-=-=-=-=-=-=-=-=-=-=-=-=-=-=-####
#### End main flow
####-=-=-=-=-=-=-=-=-=-=-=-=-=-=-=-=-=-=-=-=-=-=-=-=-=-=-=-=-=-=-=-=-=-=-=-=-=-=-=-=-=-=-=-=-=-=-=-=-=-=-=-=-=-=-=-####


####-=-=-=-=-=-=-=-=-=-=-=-=-=-=-=-=-=-=-=-=-=-=-=-=-=-=-=-=-=-=-=-=-=-=-=-=-=-=-=-=-=-=-=-=-=-=-=-=-=-=-=-=-=-=-=-####
#### Subroutines
####-=-=-=-=-=-=-=-=-=-=-=-=-=-=-=-=-=-=-=-=-=-=-=-=-=-=-=-=-=-=-=-=-=-=-=-=-=-=-=-=-=-=-=-=-=-=-=-=-=-=-=-=-=-=-=-####
sub usage {
	print "====-=-=-=-=-=-=-=-=-=-=-=-=-=-=-=-=-=-=-=-=-=-=-=-=-=-=-=-=-=-=-=-=-=-=-=-=-====\n";
	print "Usage: ./traffic_ops_ort.pl <Mode> <Log_Level> <Traffic_Ops_URL> <Traffic_Ops_Login>\n";
	print "\t<Mode> = interactive - asks questions during config process.\n";
	print "\t<Mode> = report - prints config differences and exits.\n";
	print "\t<Mode> = badass - attempts to fix all config differences that it can.\n";
	print "\t<Mode> = syncds - syncs delivery services with what is configured in Traffic Ops.\n";
	print "\n";
	print "\t<Log_Level> => ALL, TRACE, DEBUG, INFO, WARN, ERROR, FATAL, NONE\n";
	print "\n";
	print "\t<Traffic_Ops_URL> = URL to Traffic Ops host. Example: https://trafficops.company.net\n";
	print "\n";
	print "\t<Traffic_Ops_Login> => Example: 'username:password' \n";
	print "====-=-=-=-=-=-=-=-=-=-=-=-=-=-=-=-=-=-=-=-=-=-=-=-=-=-=-=-=-=-=-=-=-=-=-=-=-====\n";
	exit 1;
}


sub process_cfg_file {
	my $cfg_file = shift;
	my $result = (defined($cfg_file_tracker->{$cfg_file}->{'contents'})) ? $cfg_file_tracker->{$cfg_file}->{'contents'} : undef;

	my $return_code = 0;
	my $url;

	return $CFG_FILE_ALREADY_PROCESSED if ( defined($cfg_file_tracker->{$cfg_file}->{'audit_complete'}) && $cfg_file_tracker->{$cfg_file}->{'audit_complete'} > 0 );

	return $CFG_FILE_NOT_PROCESSED if (!&validate_filename($cfg_file));

	($log_level >> $INFO) && print "\nINFO: ======== Start processing config file: $cfg_file ========\n";

	my $config_dir = $cfg_file_tracker->{$cfg_file}->{'location'};

	$url = &set_url($cfg_file);

	&smart_mkdir($config_dir);
	
	$result = &curl_me($url) if (!defined($result));
	
	return $CFG_FILE_NOT_PROCESSED if (!&validate_result(\$url, \$result));

	my @db_file_lines = @{ &scrape_unencode_text($result) };
	
	my $file = $config_dir . "/" . $cfg_file;

	return $CFG_FILE_PREREQ_FAILED if (!&prereqs_ok($file, \@db_file_lines));

	my @disk_file_lines;
	if (-e $file) {	
		return $CFG_FILE_NOT_PROCESSED if (!&can_read_write_file($cfg_file));
		@disk_file_lines = @{ &open_file_get_contents($file) };
	}

	my @return = &diff_file_lines( $cfg_file, \@db_file_lines, \@disk_file_lines );
	my @db_lines_missing = @{ shift(@return) };
	my @disk_lines_missing = @{ shift(@return) };

	if ( scalar(@disk_lines_missing) || scalar(@db_lines_missing) ) {
		$cfg_file_tracker->{$cfg_file}->{'change_needed'}++;
		($log_level >> $DEBUG) && print "DEBUG $file needs updated.\n";
		&backup_file($cfg_file, \$result);
	}
	else {
		($log_level >> $INFO) && print "INFO: All lines match TrOps for config file: $cfg_file.\n";
		$cfg_file_tracker->{$cfg_file}->{'change_needed'} = 0;
		($log_level >> $TRACE) && print "TRACE Setting change not needed for $cfg_file.\n";
		$return_code = $CFG_FILE_UNCHANGED;
	}

	if ($cfg_file eq "50-ats.rules") {
		&adv_processing_udev( \@db_file_lines );
	}
	elsif ( $cfg_file eq "ssl_multicert.config" ) {
		&adv_processing_ssl( \@db_file_lines );
	}

	($log_level >> $INFO) && print "INFO: ======== End processing config file: $cfg_file for service: " . $cfg_file_tracker->{$cfg_file}->{'service'} . " ========\n";
	$cfg_file_tracker->{$cfg_file}->{'audit_complete'}++;

	return $return_code;
}

sub start_service {
	my $pkg_name = shift; 
	(my $pkg_running) = `/sbin/service $pkg_name status`;
	my $running_string = "";
	if ($pkg_name eq "trafficserver") {
		$running_string = "traffic_cop";
	}
	else {
		$running_string = $pkg_name;
	}
	if ($running_string ne "") {
		if ($pkg_running !~ m/$running_string \(pid\s+(\d+)\) is running.../) {
			if ($script_mode == $REPORT || $script_mode == $SYNCDS) {
				($log_level >> $ERROR) && print "ERROR $pkg_name is not running.\n";	
				$pkg_running = $START_NOT_ATTEMPTED;
			}
			elsif ($script_mode == $BADASS) {
				($log_level >> $ERROR) && print "ERROR $pkg_name needs started. Trying to do that now.\n";	
				my $pkg_start_output = `/sbin/service $pkg_name start`;
				(my @output_lines) = split(/\n/, $pkg_start_output);
				my $pkg_started = 0;
				foreach my $ol (@output_lines) {
					if ($ol =~ m/\[.*\]/ && $ol =~ m/OK/) {
						$pkg_started++;
					}
				}
				if ($pkg_started) {
					($log_level >> $ERROR) && print "ERROR $pkg_name started successfully.\n";	
					$pkg_running = $START_SUCCESSFUL;
				}
				else {
					$pkg_start_output =~ s/\n/\t/g;
					$pkg_start_output =~ s/\r/\t/g;
					($log_level >> $ERROR) && print "ERROR $pkg_name failed to start, error is: $pkg_start_output.\n";	
					$pkg_running = $START_FAILED;
				}
			}
			elsif ($script_mode == $INTERACTIVE) {
				my $select = 'Y';
				($log_level >> $ERROR) && print "ERROR $pkg_name is not running. Should I start it now? (Y/n) [n]";
				$select = <STDIN>;
				chomp($select);
				if ($select =~ m/Y/) {
					($log_level >> $ERROR) && print "ERROR $pkg_name needs started. Trying to do that now.\n";	
					my $pkg_start_output = `/sbin/service $pkg_name start`;
					(my @output_lines) = split(/\n/, $pkg_start_output);
					my $pkg_started = 0;
					foreach my $ol (@output_lines) {
						if ($ol =~ m/\[.*\]/ && $ol =~ m/OK/) {
							$pkg_started++;
						}
					}
					if ($pkg_started) {
						($log_level >> $DEBUG) && print "DEBUG $pkg_name started successfully.\n";	
						$pkg_running = $START_SUCCESSFUL;
					}
					else {
						$pkg_start_output =~ s/\n/\t/g;
						($log_level >> $ERROR) && print "ERROR $pkg_name failed to start, error is: $pkg_start_output.\n";	
						$pkg_running = $START_FAILED;
					}
				}
			}
		}
		else {
			($log_level >> $DEBUG) && print "DEBUG $pkg_name is running.\n";	
			$pkg_running = $ALREADY_RUNNING;
		}
	}
	else {
		($log_level >> $FATAL) && print "FATAL Unrecognized service: $pkg_name. Not starting $pkg_name.\n";	
	}
	return $pkg_running;
}

sub restart_service {
	my $pkg_name = $_[0];
	(my $pkg_running) = `/sbin/service $pkg_name status`;
	my $running_string = "";
	if ($pkg_name eq "trafficserver") {
		$running_string = "traffic_cop";
	}
	if ($running_string ne "") {
		if ($pkg_running =~ m/$running_string \(pid  (\d+)\) is running.../) {
			if ($script_mode == $REPORT) {
				($log_level >> $ERROR) && print "ERROR $pkg_name needs to be restarted. Please run 'service $pkg_name restart' to fix.\n";	
			}
			if ($script_mode == $BADASS) {
				($log_level >> $ERROR) && print "ERROR Trying to restart $pkg_name.\n";	
				my $pkg_start_output = `/sbin/service $pkg_name restart`;
				(my @output_lines) = split(/\n/, $pkg_start_output);
				my $pkg_started = 0;
				foreach my $ol (@output_lines) {
					if ($ol =~ m/\[.*\]/ && $ol =~ m/OK/) {
						$pkg_started++;
					}
				}
				if ($pkg_started) {
					($log_level >> $ERROR) && print "ERROR $pkg_name restarted successfully.\n";	
					$pkg_running++;
				}
				else {
					$pkg_start_output =~ s/\n/\t/g;
					($log_level >> $ERROR) && print "ERROR $pkg_name failed to restart, error is: $pkg_start_output.\n";	
				}
			}
			if ($script_mode == $INTERACTIVE) {
				my $select = 'Y';
				($log_level >> $ERROR) && print "ERROR $pkg_name needs to be restarted. Should I restart it now? (Y/n) [n]";
				$select = <STDIN>;
				chomp($select);
				if ($select =~ m/Y/) {
					($log_level >> $DEBUG) && print "DEBUG Trying to restart $pkg_name.\n";	
					my $pkg_start_output = `/sbin/service $pkg_name restart`;
					(my @output_lines) = split(/\n/, $pkg_start_output);
					my $pkg_started = 0;
					foreach my $ol (@output_lines) {
						if ($ol =~ m/\[.*\]/ && $ol =~ m/OK/) {
							$pkg_started++;
						}
					}
					if ($pkg_started) {
						($log_level >> $DEBUG) && print "DEBUG $pkg_name restarted successfully.\n";	
						$pkg_running++;
					}
					else {
						$pkg_start_output =~ s/\n/\t/g;
						($log_level >> $ERROR) && print "ERROR $pkg_name failed to restart, error is: $pkg_start_output.\n";	
					}
				}
			}
		}
		else {
			($log_level >> $DEBUG) && print "DEBUG $pkg_name is not running! This shouldn't happnen, $pkg_name must have died recently!\n";	
			$pkg_running++;
		}
	}
	else {
		($log_level >> $FATAL) && print "FATAL Unrecognized service: $pkg_name. Not restarting $pkg_name.\n";	
	}
	return $pkg_running;
}

sub smart_mkdir {
	my $dir = shift;

	if ( !-d($dir) ) {
		if ($script_mode == $BADASS || $script_mode == $INTERACTIVE || $script_mode == $SYNCDS) {
			($log_level >> $TRACE) && print "TRACE Directory to create if needed: $dir\n";
			system("/bin/mkdir -p $dir");
			if ($dir =~ m/config_trops/) {
				($log_level >> $DEBUG) && print "DEBUG Temp directory created: $dir. Config files from Traffic Ops will be placed here for future processing.\n";
			}
			elsif ($dir =~ m/config_bkp/) {
				($log_level >> $DEBUG) && print "DEBUG Backup directory created: $dir. Config files will be backed up here.\n";
			}
			else {
				($log_level >> $DEBUG) && print "DEBUG Directory created: $dir.\n";
			}
		}
		else {
			($log_level >> $ERROR) && print "ERROR Directory: $dir doesn't exist, and was not created.\n";
		}
	}
	else {
		($log_level >> $TRACE) && print "TRACE Directory: $dir exists.\n";
	}
}

sub clean_tmp_dirs {
	my $old_time = $unixtime - 604800;
	($log_level >> $ERROR) && print "ERROR Deleting directories older than $old_time\n";
    opendir(DIR, $TMP_BASE) || err("Could not open $TMP_BASE: $!\n");
    my @dirs = grep(/\d{10}/, readdir(DIR));
    closedir(DIR);
	foreach my $dir (@dirs) {
		if ($dir <= $old_time) {
			($log_level >> $ERROR) && print "ERROR Deleting directory $TMP_BASE/$dir\n";
			system("rm -rf $TMP_BASE/$dir");
		}
	}
}

sub update_trops {
	my $update_result = 0;
	if ($syncds_update == $UPDATE_TROPS_NOTNEEDED) {
		($log_level >> $DEBUG) && print "DEBUG Traffic Ops does not require an update at this time.\n";
		return 0;
	}
	elsif ($syncds_update == $UPDATE_TROPS_FAILED) {
		($log_level >> $ERROR) && print "ERROR Traffic Ops requires an update, but applying the update locally failed. Traffic Ops is not being updated!\n";
		return 1;
	}
	elsif ($syncds_update == $UPDATE_TROPS_SUCCESSFUL) {
		($log_level >> $ERROR) && print "ERROR Traffic Ops required an update, and it was applied successfully. Clearing update state in Traffic Ops.\n";
		$update_result++;
	}
	elsif ($syncds_update == $UPDATE_TROPS_NEEDED) {
		($log_level >> $ERROR) && print "ERROR Traffic Ops is signaling that an update is ready to be applied, but none was found! Clearing update state in Traffic Ops anyway.\n";
		$update_result++;
	}
	if ($update_result) {	
		if ($script_mode == $INTERACTIVE) {
			($log_level >> $ERROR) && print "ERROR Traffic Ops needs updated. Should I do that now? [Y/n] (n): ";
			my $select = 'n';
       			$select = <STDIN>;
    	   		chomp($select);
   	    		if ($select =~ m/Y/) {
				&send_update_to_trops($CLEAR);
			}
			else {
				($log_level >> $ERROR) && print "ERROR Traffic Ops needs updated. You elected not to do that now; you should probably do that manually.\n";
			}
		}
		elsif ($script_mode == $BADASS || $script_mode == $SYNCDS) {
			&send_update_to_trops($CLEAR);
		}
	}
}

sub send_update_to_trops {
	my $status = shift;
	my $url = "$traffic_ops_host\/update/$hostname_short";
	($log_level >> $DEBUG) && print "DEBUG Setting update flag in Traffic Ops to $status.\n";
	my $cmd = undef;
	if ($cookie) {
		$cmd = "/usr/bin/curl -k -L -s -H 'Cookie: $cookie' -X POST -d 'updated=$status' --basic $url 2>&1"
	}
	else {
		$cmd = "/usr/bin/curl -k -L -s -X POST -d 'updated=$status' --basic $url 2>&1"
	}
	my $result = `$cmd`;
	($log_level >> $DEBUG) && print "DEBUG Response from Traffic Ops is: $result.\n";
}

sub get_print_current_client_connections {
	my $cmd = $TRAFFIC_LINE . " -r proxy.process.http.current_client_connections";	
	my $current_connections = `$cmd 2>/dev/null`;
	chomp($current_connections);
	($log_level >> $DEBUG) && print "DEBUG There are currently $current_connections connections.\n";
}

sub check_syncds_state {
		
	my $syncds_update = 0;

	($log_level >> $DEBUG) && print "DEBUG Checking syncds state.\n";
	if ($script_mode == $SYNCDS || $script_mode == $BADASS || $script_mode == $REPORT) {
		## The herd is about to get /update/<hostname>
		&sleep_rand(5);

		my $url = "$traffic_ops_host\/update/$hostname_short";
		my $upd_ref = &curl_me($url);
		if ($upd_ref =~ m/^\d{3}$/) {
			($log_level >> $ERROR) && print "ERROR Update URL: $url returned $upd_ref. Exiting, not sure what else to do.\n";
			exit 1;
		}

		my $upd_json = decode_json($upd_ref);
		my $upd_pending = (defined($upd_json->[0]->{'upd_pending'})) ? $upd_json->[0]->{'upd_pending'} : undef;
		if (!defined($upd_pending)) {
			($log_level >> $ERROR) && print "ERROR Update URL: $url did not have an upd_pending key.\n";
			if ($script_mode != $SYNCDS) {
				return $syncds_update;
			}
			else {
				($log_level >> $ERROR) && print "ERROR Invalid JSON for $url. Exiting, not sure what else to do.\n";
				exit 1;
			}
		}

		if ( $upd_pending == 1 ) {
			($log_level >> $ERROR) && print "ERROR Traffic Ops is signaling that an update is waiting to be applied.\n";
			$syncds_update = $UPDATE_TROPS_NEEDED;
			
			my $parent_pending = (defined($upd_json->[0]->{'parent_pending'})) ? $upd_json->[0]->{'parent_pending'} : undef;
			if (!defined($parent_pending)) {
				($log_level >> $ERROR) && print "ERROR Update URL: $url did not have an parent_pending key.\n";
				if ($script_mode != $SYNCDS) {
					return $syncds_update;
				}
				else {
					($log_level >> $ERROR) && print "ERROR Invalid JSON for $url. Exiting, not sure what else to do.\n";
					exit 1;
				}
			}
			if ($parent_pending == 1) {
				($log_level >> $ERROR) && print "ERROR Traffic Ops is signaling that my parents need an update.\n";
				if ($script_mode == $SYNCDS) {
					($log_level >> $WARN) && print "WARN In syncds mode, sleeping for 60s to see if the update my parents need is cleared.\n";
					for (my $i=60; $i>0; $i--) {
						($log_level >> $WARN) && print ".";
						sleep 1;
					}
					($log_level >> $WARN) && print "\n";
					$upd_ref = &curl_me($url);
					if ($upd_ref =~ m/^\d{3}$/) {
						($log_level >> $ERROR) && print "ERROR Update URL: $url returned $upd_ref. Exiting, not sure what else to do.\n";
						exit 1;
					}
					$upd_json = decode_json($upd_ref);
					$parent_pending = (defined($upd_json->[0]->{'parent_pending'})) ? $upd_json->[0]->{'parent_pending'} : undef;
					if (!defined($parent_pending)) {
						($log_level >> $ERROR) && print "ERROR Invalid JSON for $url. Exiting, not sure what else to do.\n";
					}
					if ($parent_pending == 1) {
						($log_level >> $ERROR) && print "ERROR My parents still need an update, bailing.\n";
						exit 1;

					}
					else {
						($log_level >> $DEBUG) && print "DEBUG The update on my parents cleared; continuing.\n";
						## At least a portion of the herd is about to check in with Traffic Ops, so need to space things out a bit.
						#&sleep_rand(5);
					}
				}
			}
			else {
				($log_level >> $DEBUG) && print "DEBUG Traffic Ops is signaling that my parents do not need an update.\n";
				if ($script_mode == $SYNCDS) {
					## The herd is about to check in with Traffic Ops, need to space things out a bit.
					&sleep_rand(15);
				}
			}
		}
		elsif ($script_mode == $SYNCDS && $upd_pending != 1) {
			($log_level >> $ERROR) && print "ERROR In syncds mode, but no syncds update needs to be applied. I'm outta here.\n";
			exit 0;
		}
		else {
			($log_level >> $DEBUG) && print "DEBUG Traffic Ops is signaling that no update is waiting to be applied.\n";
		}

		my $stj = &curl_me("$traffic_ops_host\/datastatus");
		if ($stj =~ m/^\d{3}$/) {
			($log_level >> $ERROR) && print "Statuses URL: $url returned $stj! Skipping creation of status file.\n";
		}

		my $statuses = decode_json($stj);
		my $my_status = (defined($upd_json->[0]->{'status'})) ? $upd_json->[0]->{'status'} : undef;

		if (defined($my_status)) {
			($log_level >> $DEBUG) && print "DEBUG Found $my_status status from Traffic Ops.\n";
		}
		else {
			($log_level >> $ERROR) && print "ERROR Returning; did not find status from Traffic Ops!\n";
			return ($syncds_update);
		}

		my $status_dir = dirname($0) . "/status";
		my $status_file = $status_dir . "/" . $my_status;

		if (! -f $status_file) {
			($log_level >> $ERROR) && print "ERROR status file $status_file does not exist.\n";
		}

		for my $status (@{$statuses}) {
			next if ($status->{name} eq $my_status);
			my $other_status = $status_dir . "/" . $status->{name};

			if (-f $other_status && $status->{name} ne $my_status) {
				($log_level >> $ERROR) && print "ERROR Other status file $other_status exists.\n";
				if ($script_mode != $REPORT) {	
					($log_level >> $DEBUG) && print "DEBUG Removing $other_status\n";
					unlink($other_status);
				}
			}
		}
	
		if ($script_mode != $REPORT) {
			if (! -d $status_dir) {
				mkpath($status_dir);
			}

			if (! -f $status_file) {
				my $r = open(FH, "> $status_file");

				if (!$r) {
					($log_level >> $ERROR) && print "ERROR Unable to touch $status_file\n";
				} else {
					close(FH);
				}
			}
		}
	}
	return ($syncds_update);
}

sub sleep_rand {
	my $duration = int(rand(shift));

	($log_level >> $WARN) && print "WARN Sleeping for $duration seconds: ";

	for (my $i=$duration; $i>0; $i--) {
		($log_level >> $WARN) && print ".";
		sleep 1;
	}
	($log_level >> $WARN) && print "\n";
}

sub process_config_files {

	($log_level >> $INFO) && print "\nINFO: ======== Start processing config files ========\n";
	foreach my $file ( keys %{$cfg_file_tracker}) {
		($log_level >> $DEBUG) && print "DEBUG Starting processing of config file: $file\n";
		my $return = undef;
		if ( $script_mode == $SYNCDS && 
		($file eq "records.config" || $file eq "remap.config" || $file eq "parent.config" || $file eq "cache.config" || $file eq "hosting.config" || 
		$file =~ m/url\_sig\_(.*)\.config$/ || $file =~ m/hdr\_rw\_(.*)\.config$/ || $file eq "regex_revalidate.config" || $file eq "ip_allow.config" || 
		$file eq "cacheurl_qstring.config" || $file =~ m/regex\_remap\_(.*)\.config$/ || $file =~ m/\.cer$/ || $file =~ m/\.key$/ || $file eq "ssl_multicert.config" ) ) {
			if (package_installed("trafficserver")) {
				($log_level >> $DEBUG) && print "DEBUG In syncds mode, I'm about to process config file: $file\n";
				$cfg_file_tracker->{$file}->{'service'} = "trafficserver";
				$return = &process_cfg_file($file);
			}
			else {
				($log_level >> $FATAL) && print "FATAL In syncds mode, but trafficserver isn't installed. Bailing.\n";
				exit 1;
			}
		}
		elsif ( $script_mode == $SYNCDS && $file =~ m/\_facts/ && (defined($cfg_file_tracker->{$file}->{'location'}) && $cfg_file_tracker->{$file}->{'location'} =~ m/\/opt\/ort/) ) {
			($log_level >> $DEBUG) && print "DEBUG In syncds mode, I'm about to process config file: $file\n";
			$cfg_file_tracker->{$file}->{'service'} = "puppet";
			$return = &process_cfg_file($file);
		}  
		elsif ( $script_mode == $SYNCDS && defined($cfg_file_tracker->{$file}->{'location'}) && $cfg_file_tracker->{$file}->{'location'} =~ m/cron/) {
			($log_level >> $DEBUG) && print "DEBUG In syncds mode, I'm about to process config file: $file\n";
			$cfg_file_tracker->{$file}->{'service'} = "system";
			$return = &process_cfg_file($file);
		}
		elsif ( $script_mode != $SYNCDS) {
			if (package_installed("trafficserver") && (defined($cfg_file_tracker->{$file}->{'location'}) && ($cfg_file_tracker->{$file}->{'location'} =~ m/trafficserver/ || $cfg_file_tracker->{$file}->{'location'} =~ m/udev/)) ) {
				$cfg_file_tracker->{$file}->{'service'} = "trafficserver";
				$return = &process_cfg_file($file);
			}
			elsif ($file eq "sysctl.conf" || $file eq "50-ats.rules" || $file =~ m/cron/ ) {
				$cfg_file_tracker->{$file}->{'service'} = "system";
				$return = &process_cfg_file($file);
			}
			elsif ($file =~ m/\_facts/ ) {
				$cfg_file_tracker->{$file}->{'service'} = "puppet";
				$return = &process_cfg_file($file);
			}
			elsif ($file eq "ntp.conf") {
				$cfg_file_tracker->{$file}->{'service'} = "ntpd";
				$return = &process_cfg_file($file);
			}
			else {
				($log_level >> $WARN) && print "WARN $file is being processed with an unknown service\n";
				$cfg_file_tracker->{$file}->{'service'} = "unknown";
				$return = &process_cfg_file($file);
			}
		}
		if (defined($return) && $return == $CFG_FILE_PREREQ_FAILED) {
			$syncds_update = $UPDATE_TROPS_FAILED;
		} 
	}

	foreach my $file ( keys %{$cfg_file_tracker} ) {
		if ( $cfg_file_tracker->{$file}->{'change_needed'} && $cfg_file_tracker->{$file}->{'audit_complete'} && !$cfg_file_tracker->{$file}->{'prereq_failed'} && !$cfg_file_tracker->{$file}->{'audit_failed'} ) {
			if  ( $file eq "plugin.config" && $cfg_file_tracker->{'remap.config'}->{'prereq_failed'} ) {
				($log_level >> $ERROR) && print "ERROR plugin.config changed. However, prereqs failed for remap.config so I am skipping updates for plugin.config.\n";
				next;
			}	
			elsif  ( $file eq "remap.config" && $cfg_file_tracker->{'plugin.config'}->{'prereq_failed'} ) {
				($log_level >> $ERROR) && print "ERROR remap.config changed. However, prereqs failed for plugin.config so I am skipping updates for remap.config.\n";
				next;
			}
			else {	
				($log_level >> $DEBUG) && print "DEBUG Prereqs passed for replacing $file on disk with that in Traffic Ops.\n";
				&replace_cfg_file($file);
			}
		}
	}
	($log_level >> $INFO) && print "\nINFO: ======== End processing config files ========\n\n";
}

sub touch_file {
	my $return = 0;
	my $file = shift;
	if (defined($cfg_file_tracker->{$file}->{'location'}) ) {
		$file = $cfg_file_tracker->{$file}->{'location'} . "/" . $file;
    	($log_level >> $DEBUG) && print "DEBUG About to touch $file.\n";
	}
	else {
		($log_level >> $ERROR) && print "ERROR $file has not location defined. Not touching $file.\n";
		return $return;
	}
	if ($script_mode == $INTERACTIVE) {
		($log_level >> $ERROR) && print "ERROR $file needs touched. Should I do that now? [Y/n] (n): ";
		my $select = 'n';
		$select = <STDIN>;
		chomp($select);
		if ($select =~ m/Y/) {
			$return = &touch_this_file($file);
		}
		else {
			($log_level >> $ERROR) && print "ERROR $file was not touched.\n";
		}
	}
	elsif ($script_mode == $BADASS || $script_mode == $SYNCDS) {
		($log_level >> $ERROR) && print "ERROR $file needs touched. Doing that now.\n";
		$return = &touch_this_file($file);
	}
	return $return;	
}

sub touch_this_file {
	my $file = shift;
	my $result = `/bin/touch $file 2>&1`;
	my $success = 0;
	chomp ($result);
	if ($result =~ m/cannot touch/ || $result =~ m/Permission denied/ || $result =~ m/No such file or directory/) {
		($log_level >> $ERROR) && print "ERROR $file was not touched successfully. Error: $result.\n";
		$success = 0;
	}
	else {
		($log_level >> $DEBUG) && print "DEBUG $file was touched successfully.\n";
		$success++;
	}
	return $success;
}

sub run_traffic_line {
	my $output = `$TRAFFIC_LINE -x 2>&1`;	
	if ($output !~ m/error/) {
		($log_level >> $DEBUG) && print "DEBUG traffic_line run successful.\n";
		if ($syncds_update == $UPDATE_TROPS_NEEDED) {
			$syncds_update = $UPDATE_TROPS_SUCCESSFUL;
		}
	}
	else {
		if ($syncds_update == $UPDATE_TROPS_NEEDED) {
			($log_level >> $ERROR) && print "ERROR traffic_line run failed. Updating Traffic Ops anyway.\n";
			$syncds_update = $UPDATE_TROPS_SUCCESSFUL;
		}
		else {
			($log_level >> $ERROR) && print "ERROR traffic_line run failed.\n";
		}
	}
}

sub check_plugins {
	my $cfg_file = shift;
	my $file_lines_ref = shift;
	my @file_lines = @{$file_lines_ref};
	my $return_code = 0;

	if ($cfg_file eq "plugin.config") {
		($log_level >> $DEBUG) && print "DEBUG Entering advanced processing for plugin.config.\n";
		foreach my $linep ( @file_lines) {
			if ($linep =~ m/^\#/) { next; }		
			(my $plugin_name) = split(/\s+/, $linep);
			$plugin_name =~ s/\s+//g;
			($log_level >> $DEBUG) && print "DEBUG Found plugin $plugin_name in $cfg_file.\n";
			my $return_code = &check_this_plugin($plugin_name);
			if ($return_code == $PLUGIN_YES) {
				($log_level >> $DEBUG) && print "DEBUG Package for plugin: $plugin_name is installed.\n";
			}
			elsif ($return_code == $PLUGIN_NO) {
				($log_level >> $ERROR) && print "ERROR Package for plugin: $plugin_name is not installed!\n";
				$cfg_file_tracker->{$cfg_file}->{'prereq_failed'}++;
			}
		}
	}
	elsif ($cfg_file eq "remap.config") {
		($log_level >> $DEBUG) && print "DEBUG Entering advanced processing for remap.config\n";
		foreach my $liner ( @file_lines) {
			if ($liner =~ m/^\#/) { next; }		
			(my @parts) = split(/\@/, $liner);
			foreach my $part (@parts) {
				if ($part =~ m/plugin/) {
					(my $dum, my $plugin_name) = split(/\=/, $part);
					$plugin_name =~ s/\s+//g;
					($log_level >> $DEBUG) && print "DEBUG Found plugin $plugin_name in $cfg_file.\n";
					$return_code = &check_this_plugin($plugin_name);
					if ($return_code == $PLUGIN_YES) {
						($log_level >> $DEBUG) && print "DEBUG Package for plugin: $plugin_name is installed.\n";
					}
					elsif ($return_code == $PLUGIN_NO) {
						($log_level >> $ERROR) && print "ERROR Package for plugin: $plugin_name is not installed\n";
						$cfg_file_tracker->{$cfg_file}->{'prereq_failed'}++;
					}
				}
			}
		}
	}
	($log_level >> $TRACE) && print "TRACE Returning $return_code for checking plugins for $cfg_file.\n";
}


sub check_ntp {
	if ($ntpd_restart_needed && $script_mode != $SYNCDS) {
		if ($script_mode == $INTERACTIVE) {
			my $select = 'Y';
			($log_level >> $ERROR) && print "ERROR ntp configuration has changed. 'service ntpd restart' needs to be run. Should I do that now? (Y/[n]):";
			$select = <STDIN>;
			chomp($select);
			if ($select =~ m/Y/) {
				my $status = &restart_service("ntpd");
				($log_level >> $DEBUG) && print "DEBUG 'service ntpd restart' run successful.\n";
			}
			else {
				($log_level >> $ERROR) && print "ERROR ntp configuration has changed, but ntpd was not restarted.\n"; 
			}
		}
		elsif ($script_mode == $BADASS) {
			my $status = &restart_service("ntpd");
			($log_level >> $DEBUG) && print "DEBUG 'service ntpd restart' successful.\n";
		}
	}
	if ($script_mode == $REPORT) {
		open my $fh, '<', "/etc/ntp.conf" || (($log_level >> $ERROR) && print "ERROR Can't open /etc/ntp.conf\n");
		my %ntp_conf_servers = ();
		while (<$fh>) {
			my $line = $_;
			$line =~ s/\s+/ /g;
			$line =~ s/(^\s+|\s+$)//g;
			chomp($line);
			if ($line =~ m/^\#/ || $line =~ m/^$/ ) { next; }
			if ($line =~ m/^server/) {
				(my $dum, my $server) = split(/\s+/, $line);
				($log_level >> $TRACE) && print "TRACE ntp.conf server: ...$line...\n";
				$ntp_conf_servers{$server} = undef;
			}
		}
		close $fh;

		my $ntpq_output = `/usr/sbin/ntpq -pn`;
		my $ntp_peer_found = 0;
		my $ntp_candidate_found = 0;
		(my @ntpq_output_lines) = split(/\n/, $ntpq_output);
		foreach my $nol (@ntpq_output_lines) {
			if ($nol =~ m/refid/ || $nol =~ m/========/) { next; }
			if ($nol !~ m/(\d){1,3}\.(\d){1,3}\.(\d){1,3}\.(\d){1,3}/) { next; }
			$nol =~ s/^\s//;
			($log_level >> $TRACE) && print "TRACE ntpq output line: ...$nol...\n";
			(my $ntpq_server) = split(/\s+/, $nol);
			if ($nol =~ m/\*/) {
				($log_level >> $TRACE) && print "TRACE Found NTP server peer: $ntpq_server\n";
				$ntp_peer_found++;
			}
			elsif ($nol =~ m/\+/) {
				($log_level >> $TRACE) && print "TRACE Found NTP server candidate: $ntpq_server\n";
				$ntp_candidate_found++;
			}
			$ntpq_server =~ s/^\s//;
			$ntpq_server =~ s/^\*//;
			$ntpq_server =~ s/^\-//;
			$ntpq_server =~ s/^\.//;
			$ntpq_server =~ s/^\+//;
			$ntpq_server =~ s/^o//;
			$ntpq_server =~ s/^x//;
			($log_level >> $TRACE) && print "TRACE ntpq server after processing: $ntpq_server\n";
			if ( !exists($ntp_conf_servers{$ntpq_server}) ) {
				($log_level >> $ERROR) && print "ERROR NTP server ($ntpq_server) is in use but is not configured in ntp.conf!\n";
			}
		}
		if (!$ntp_peer_found) {
			($log_level >> $ERROR) && print "ERROR No NTP server peer found!\n";
		}
	}
}

sub check_this_plugin {
	my $plugin = shift;
	my $full_plugin = $TS_HOME . "/libexec/trafficserver/" . $plugin;
	($log_level >> $DEBUG) && print "DEBUG Checking package dependency for plugin: $plugin.\n";
	
	my $provided = package_provides($full_plugin);
	
	if ($provided) {
		if (package_was_installed($provided)) {
			$trafficserver_restart_needed++;
		}

		return($PLUGIN_YES);	
	} else {
		return($PLUGIN_NO);
	}
}

sub curl_me {
	my $url = shift;
	my $retry_counter = 5;
	my $result = `/usr/bin/curl $CURL_OPTS $url 2>&1`;
	($log_level >> $TRACE) && print "TRACE result for $url is: ...$result....\n";

	while ($result =~ m/^curl\: \(\d+\)/ && $retry_counter > 0) {
		$result =~ s/(\r|\c|\f|\t|\n)/ /g;
	    ($log_level >> $ERROR) && print "ERROR Error receiving $url from Traffic Ops: $result\n";
		$retry_counter--;
		sleep 5;
		$result = `/usr/bin/curl $CURL_OPTS $url 2>&1`;
	}
	if ($result =~ m/^curl\: \(\d+\)/ && $retry_counter == 0) {
    	($log_level >> $FATAL) && print "FATAL $url returned in error from Traffic Ops five times!\n";
		exit 1;
	}
	else {
		($log_level >> $INFO) && print "INFO Success receiving $url from Traffic Ops.\n";
	}

	my (@chars) = split(//, $result);
	my $response_code = pop(@chars) . pop(@chars) . pop(@chars);
	$response_code = reverse($response_code);
	($log_level >> $DEBUG) && print "DEBUG Received $response_code for $url from Traffic Ops.\n";
	if ($response_code >= 400) {
		($log_level >> $ERROR) && print "ERROR Received error code $response_code for $url from Traffic Ops!\n";
		return $response_code;
	}
	for (0..2) { chop($result) };

	if ($url =~ m/\.json$/) {
		eval {
			decode_json($result);
			1;
		} or do {
			my $error = $@;
			($log_level >> $FATAL) && print "FATAL $url did not return valid JSON: $result | error: $error\n";
			exit 1;
		}
	}
	my $size = length($result);
	if ($size == 0) {
		($log_level >> $FATAL) && print "FATAL URL: $url returned empty!! Bailing!\n";
		exit 1;
	} 
	return $result;
}

sub replace_cfg_file {
	my $cfg_file = shift;
	my $return_code = 0;
	my $select = 2;
	if ($script_mode == $INTERACTIVE) {
		($log_level >> $ERROR) && print "ERROR $cfg_file on disk needs updated with one from Traffic Ops. [1] override files on disk with data in Traffic Ops, [2] ignore and continue. (2): ";
		my $input = <STDIN>;
		chomp($input);
		if ($input =~ m/\d/) {
			$select = $input;
		}
	}
	if ( $select == 1 || $script_mode == $BADASS || $script_mode == $SYNCDS ) {
		($log_level >> $ERROR) && print "ERROR Copying " . $cfg_file_tracker->{$cfg_file}->{'backup_from_trops'} . " to " . $cfg_file_tracker->{$cfg_file}->{'location'} . "/$cfg_file\n";
		system("/bin/cp $cfg_file_tracker->{$cfg_file}->{'backup_from_trops'} $cfg_file_tracker->{$cfg_file}->{'location'}/$cfg_file");
		$cfg_file_tracker->{$cfg_file}->{'change_applied'}++;
		($log_level >> $TRACE) && print "TRACE Setting change applied for $cfg_file.\n";
		$return_code = $CFG_FILE_CHANGED;
		&process_reload_restarts($cfg_file);
	} 
	elsif ( $select == 2 && $script_mode != $REPORT ) {
		($log_level >> $ERROR) && print "ERROR You elected not to replace $cfg_file with version from Traffic Ops.\n";
		$cfg_file_tracker->{$cfg_file}->{'change_applied'} = 0;
		$return_code = $CFG_FILE_UNCHANGED;
	}
	else {
		$cfg_file_tracker->{$cfg_file}->{'change_applied'} = 0;
		$return_code = $CFG_FILE_UNCHANGED;
	}
	return $return_code;
}

sub process_reload_restarts {

	my $cfg_file = shift;	
	($log_level >> $DEBUG) && print "DEBUG Applying config for: $cfg_file.\n";

	if ($cfg_file =~ m/url\_sig\_(.*)\.config/) {
		($log_level >> $DEBUG) && print "DEBUG New keys were installed in: $cfg_file, touch remap.config, and traffic_line -x needed.\n";
		$installed_new_urlsig_keys++;
		$traffic_line_needed++;
	}
	elsif ($cfg_file =~ m/hdr\_rw\_(.*)\.config/) {
		($log_level >> $DEBUG) && print "DEBUG New/changed header rewrite rule, installed in: $cfg_file. Later I will attempt to touch remap.config.\n";
		$new_header_rewrite++;
	}
	elsif ($cfg_file eq "plugin.config" || $cfg_file eq "50-ats.rules") {
		($log_level >> $DEBUG) && print "DEBUG $cfg_file changed, trafficserver restart needed.\n";
		$trafficserver_restart_needed++;
	}
	elsif ($cfg_file_tracker->{$cfg_file}->{'location'} =~ m/ssl/ && ($cfg_file =~ m/\.cer$/ || $cfg_file =~ m/\.key$/)) {
		($log_level >> $DEBUG) && print "DEBUG SSL key/cert $cfg_file changed, touch ssl_multicert.config, and traffic_line -x needed.\n";
		$installed_new_ssl_keys++;
		$traffic_line_needed++;
	}
	elsif ($cfg_file_tracker->{$cfg_file}->{'location'} =~ m/trafficserver/) {
		($log_level >> $DEBUG) && print "DEBUG $cfg_file changed, traffic_line -x needed.\n";
		$traffic_line_needed++;
	}
	elsif ($cfg_file eq "sysctl.conf") {
		($log_level >> $DEBUG) && print "DEBUG $cfg_file changed, 'sysctl -p' needed.\n";
		$sysctl_p_needed++;
	}
	elsif ($cfg_file eq "ntpd.conf") {
		($log_level >> $DEBUG) && print "DEBUG $cfg_file changed, ntpd restart needed.\n";
		$ntpd_restart_needed++;
	}
	elsif ($cfg_file =~ m/\_facts/) {
		($log_level >> $DEBUG) && print "DEBUG Puppet facts file $cfg_file changed.\n";
		$UPDATE_TROPS_SUCCESSFUL = 1;
	}
	elsif ($cfg_file =~ m/cron/) {
		($log_level >> $DEBUG) && print "DEBUG Cron file $cfg_file changed.\n";
		$UPDATE_TROPS_SUCCESSFUL = 1;
	}
}

sub check_output {
	my $out = shift;
	if (defined($out)) {
		$out =~ s/(\n+|\t+|\r+|\s+)/ /g;
		if ($out =~ m/error/i) {
			($log_level >> $ERROR) && print "ERROR $out\n";
			return 1;
		}
		else {
			return 0;
		}
	}
	else {
		return 1;
	}
}

sub get_cookie {
    my $tm_host  = shift;
    my $tm_login = shift;
    my ( $u, $p ) = split( /:/, $tm_login );

    my $cmd = "curl -vLks -X POST -d 'u=" . $u . "' -d 'p=" . $p . "' " . $tm_host . "/login -o /dev/null 2>&1 | grep Set-Cookie | awk '{print \$3}'";
	($log_level >> $DEBUG) && print "DEBUG Getting cookie with $cmd.\n";
    my $cookie = `$cmd`;
    chomp $cookie;
    $cookie =~ s/;$//;
	if ($cookie =~ m/mojolicious/) {
		($log_level >> $DEBUG) && print "DEBUG Cookie is $cookie.\n";
    	return $cookie;
	}
	else {
		($log_level >> $ERROR) && print "ERROR Cookie not found from Traffic Ops!\n";
		return 0;
	}
}

sub check_script_mode {
	#### No default script mode
	my $script_mode = undef;
	if ($ARGV[0] eq "interactive") {
		($log_level >> $DEBUG) && print "DEBUG Script running in interactive mode.\n";
		$script_mode = 0;
	}
	elsif ($ARGV[0] eq "report" ) {
		($log_level >> $DEBUG) && print "DEBUG Script running in report mode.\n";
		$script_mode = 1;
	}
	elsif ($ARGV[0] eq "badass" ) {
		($log_level >> $DEBUG) && print "DEBUG Script running in badass mode.\n";
		$script_mode = 2;
	}
	elsif ($ARGV[0] eq "syncds" ) {
		($log_level >> $DEBUG) && print "DEBUG Script running in syncds mode.\n";
		$script_mode = 3;
	}
	else {
		($log_level >> $FATAL) && print "FATAL You did not specify a valid mode. Exiting.\n";
		&usage();
		exit 1;
	}
	return $script_mode;

}

sub check_run_user {
	my $run_user = `/usr/bin/id`;
	chomp($run_user);
	if ( ($run_user !~ m/uid\=0\(root\)/ && $run_user !~ m/gid\=0\(root\)/ && $run_user !~ m/groups\=0\(root\)/) && ($script_mode == $INTERACTIVE || $script_mode == $BADASS || $script_mode == $SYNCDS) ) {
		($log_level >> $FATAL) && print "FATAL For interactive, badass, or syncds mode, you must run script as root user. Exiting.\n";
		exit 1;
	}
	else {
		($log_level >> $TRACE) && print "TRACE run user is $run_user.\n";
	}
}

sub check_log_level {
	if ( ($script_mode == $INTERACTIVE) && !($log_level >> $ERROR) ) {
		print "FATAL Sorry, for interactive mode, the log level must be at least ERROR, exiting.\n";
		exit 1;
	}
}

sub set_domainname {
	my $hostname = `cat /etc/sysconfig/network | grep HOSTNAME`; 
	chomp($hostname);
	$hostname =~ s/HOSTNAME\=//g;
	my $domainname;
	(my @parts) = split (/\./, $hostname);
	for (my $i=1;$i<scalar(@parts);$i++) {
		$domainname .= $parts[$i] . ".";
	}
	$domainname =~ s/\.$//g;
	return $domainname;
}

sub get_cfg_file_list {
	my $host_name = shift;
	my $tm_host = shift;
	my $cfg_files;
	my $profile_name;
	my $cdn_name;
	my $url = "$tm_host/ort/$host_name/ort1";

	my $result = &curl_me($url);

	if ($result =~ m/^\d{3}$/) {
		($log_level >> $FATAL) && print "FATAL ORT URL: $url returned $result. Cannot continue; bailing.\n";
		exit 1;
	}

	my $ort_ref = decode_json($result);
	$profile_name = $ort_ref->{'profile'}->{'name'};
	($log_level >> $INFO) && printf ("INFO Found profile from Traffic Ops: $profile_name\n");
	$cdn_name = $ort_ref->{'other'}->{'CDN_name'};
	($log_level >> $INFO) && printf ("INFO Found CDN_name from Traffic Ops: $cdn_name\n");
	foreach my $cfg_file ( keys %{$ort_ref->{'config_files'}} ) {
		($log_level >> $INFO) && printf ("INFO Found config file: %-30s with location: %-50s\n", $cfg_file, $ort_ref->{'config_files'}->{$cfg_file}->{'location'});
		$cfg_files->{$cfg_file}->{'location'} = $ort_ref->{'config_files'}->{$cfg_file}->{'location'};
	}
	return ($profile_name, $cfg_files, $cdn_name);
}

sub get_header_comment {
	my $to_host = shift;
	my $toolname;

	my $url = "$to_host/api/1.1/system/info.json";
	my $result = &curl_me($url);

	if ($result =~ m/^\d{3}$/) {
		($log_level >> $ERROR) && print "ERROR System Info URL: $url returned $result.\n";
		return "";
	}

	my $result_ref = decode_json($result);
   	if (defined($result_ref->{'response'}->{'parameters'}->{'tm.toolname'})) {
		$toolname = $result_ref->{'response'}->{'parameters'}->{'tm.toolname'};
		($log_level >> $INFO) && printf ("INFO Found tm.toolname: $toolname\n");
	}
	else {
		print "ERROR Did not find tm.toolaname!\n";
		$toolname = "";
	}
	return $toolname;

}

sub __package_action {
	my $action = shift;
	my @argument_list = @_;
	
	my $arguments = join(" ", @argument_list);
	my $yum_command = "/usr/bin/yum $YUM_OPTS $action $arguments 2>&1";
	my $out = `$yum_command`;	

	# yum exits 0 if successful
	if ($? != 0) {
		($log_level >> $ERROR) && print "ERROR Execution of $yum_command failed!\n";
		($log_level >> $ERROR) && print "ERROR Output: $out\n";
		
		return(0);
	} else {
		($log_level >> $TRACE) && print "TRACE Successfully executed $yum_command\n";
		#($log_level >> $DEBUG) && print "DEBUG Output: $out\n";
		
		return(1);
	}
}

sub get_full_package_name {
	my $package = shift;
	my $version = shift;
	return($package . "-" . $version);
}

sub package_provides {
	my $filename = shift || die("Please supply the full path to the file to verify");
	
	my $out = `/bin/rpm -qf $filename 2>&1`;
	
	if (defined($out)) {
		chomp($out);
	}
	
	if ($? == 0) {
		# return package name that provides $filename
		return($out);
	} else {
		return(0);
	}
}

sub package_requires {
	my $package_name = shift;
	my @package_list = ();

	my $out = `/bin/rpm -q --whatrequires $package_name 2>&1`;
	
	if (defined($out)) {
		chomp($out);
	}
	
	if ($? == 0) {
		@package_list = split(/\n/, $out);
	}
	
	return(@package_list);
}

sub package_was_installed {
	my $package_name = shift;
	
	if (exists($install_tracker{$package_name})) {
		($log_level >> $TRACE) && print "TRACE $package_name was installed during this run, returning true\n";
		return(1);
	} else {
		($log_level >> $TRACE) && print "TRACE $package_name was not installed during this run, returning false\n";
		return(0);
	}
}

sub package_installed {
	my $package_name = shift;
	my $package_version = shift;
	my @package_list = ();
	
	if (defined($package_version)) {
		$package_name = $package_name . "-" . $package_version;
	}
	
	my $out = `/bin/rpm -q $package_name 2>&1`;
	
	# rpm returns 0 if installed, 1 if not installed
	if ($? == 0) {
		# installed
		# remove the newlines (hence not using an array for $out)
		@package_list = split(/\n/, $out);
	}
	
	return(@package_list);
}

sub packages_available {
	my @package_list = @_;
	my $package_missing = 0;
	
	for my $package (@package_list) {
		my $result = __package_action("info", $package);
		
		if ($result) {
			($log_level >> $TRACE) && print "TRACE $package is available\n";
		} else {
			($log_level >> $ERROR) && print "ERROR $package is not available in the yum repo(s)!\n";
			$package_missing = 1;
		}
	}
	
	if ($package_missing) {
		return(0);
	} else {
		return(1);
	}
}

sub install_packages {
	my @package_list = @_;
	
	if (__package_action("install", "-y", @package_list)) {
		for my $pkg (@package_list) {
			$install_tracker{$pkg} = 1;
		}

		return(1);
	} else {
		return(0);
	}
}

sub remove_packages {
	my @package_list = @_;
	
	return(__package_action("remove", "-y", @package_list));
}

sub process_packages {
	my $host_name = shift;
	my $tm_host = shift;
	
	my $proceed = 0;
	my $url = "$tm_host/ort/$host_name/packages";
	my $result = &curl_me($url);
	
	if (defined($result) && $result ne "" && $result !~ m/^(\d){3}$/) {
		my %package_map;
		my @package_list = @{decode_json($result)};
		
		# iterate through to build the uninstall list
		for my $package (@package_list) {
			my $full_package = get_full_package_name($package->{"name"}, $package->{"version"});
			
			# check to see if any package is installed that has this package's basename (no version)
			for my $installed_package (package_installed($package->{name})) {
				if (exists($package_map{"uninstall"}{$full_package})) {
					($log_level >> $INFO) && print "INFO $full_package: Already marked for removal.\n";
					next;
				} elsif ($installed_package eq $full_package) {
					# skip this package if it's the correct version
					($log_level >> $INFO) && print "INFO $full_package: Currently installed and not marked for removal.\n";
					next;
				}

				if ($script_mode == $REPORT) {
					($log_level >> $FATAL) && print "ERROR $installed_package: Currently installed and needs to be removed.\n";
				} else {
					($log_level >> $TRACE) && print "TRACE $installed_package: Currently installed, marked for removal.\n";
				}
				
				$package_map{"uninstall"}{$installed_package} = 1;
				
				# add any dependent packages to the list of packages to uninstall
				for my $dependent_package (package_requires($package->{name})) {
					if ($script_mode == $REPORT) {
						($log_level >> $FATAL) && print "ERROR $dependent_package: Currently installed and depends on " . $package->{name} . "and needs to be removed.\n";
					} else {
						($log_level >> $TRACE) && print "TRACE $dependent_package: Currently installed and depends on " . $package->{name} . ", marked for removal.\n";
					}

					$package_map{"uninstall"}{$dependent_package} = 1;
				}
			}
		}
		
		# iterate through to build the install list
		for my $package (@package_list) {
			my $full_package = get_full_package_name($package->{"name"}, $package->{"version"});
			if (!package_installed($package->{name}, $package->{version})) {
				if ($script_mode == $REPORT) {
					($log_level >> $FATAL) && print "ERROR $full_package: Needs to be installed.\n";
				} else {
					($log_level >> $TRACE) && print "TRACE $full_package: Needs to be installed.\n";
				}
				
				$package_map{"install"}{$full_package} = 1;
			} elsif (exists($package_map{"uninstall"}{$full_package})) {
				if ($script_mode == $REPORT) {
					($log_level >> $FATAL) && print "ERROR $full_package: Marked for removal and needs to be installed.\n";
				} else {
					($log_level >> $TRACE) && print "TRACE $full_package: Marked for removal and needs to be installed.\n";
				}
				
				$package_map{"install"}{$full_package} = 1;
			} else {
				# if the correct version is already installed not marked for removal we don't want to do anything..
				if ($script_mode == $REPORT) {
					($log_level >> $INFO) && print "INFO $full_package: Currently installed and not marked for removal.\n";
				} else {
					($log_level >> $TRACE) && print "TRACE $full_package: Currently installed and not marked for removal.\n";
				}
			}
		}
		
		my @install_packages = keys( %{$package_map{"install"}} );
		my @uninstall_packages = keys( %{$package_map{"uninstall"}} );

		if (scalar(@install_packages) > 0 || scalar(@uninstall_packages) > 0) {

			if (packages_available(@install_packages)) {
				my $uninstalled = (scalar(@uninstall_packages) > 0) ? 0 : 1;
				($log_level >> $TRACE) && print "TRACE All packages available.. proceeding..\n";
				
				if ($script_mode == $BADASS) {
					$proceed = 1;
				} elsif ($script_mode == $INTERACTIVE && scalar(@uninstall_packages) > 0) {
					($log_level >> $INFO) && print "INFO The following packages must be uninstalled before proceeding:\n  - " . join("\n  - ", @uninstall_packages) . "\n";
					if (get_answer("Should I uninstall them now?") && get_answer("Are you sure you want to proceed with the uninstallation?")) {
						$proceed = 1;
					} else {
						$proceed = 0;
					}
				}
				
				if ($proceed && scalar(@uninstall_packages) > 0) {
					if (remove_packages(@uninstall_packages)) {
						($log_level >> $INFO) && print "INFO Successfully uninstalled the following packages:\n  - " . join("\n  - ", @uninstall_packages) . "\n";
						$uninstalled = 1;
					} else {
						($log_level >> $ERROR) && print "ERROR Unable to uninstall the following packages:\n  - " . join("\n  - ", @uninstall_packages) . "\n";
						$proceed = 0;
					}
				}
				
				if ($uninstalled && $script_mode == $INTERACTIVE && scalar(@install_packages) > 0) {
					($log_level >> $INFO) && print "INFO The following packages must be installed:\n  - " . join("\n  - ", @install_packages) . "\n";
					if (get_answer("Should I install them now?") && get_answer("Are you sure you want to proceed with the installation?")) {
						$proceed = 1;
					} else {
						$proceed = 0;
					}
				}
				
				if ($uninstalled && $proceed && scalar(@install_packages) > 0) {
					if (install_packages(@install_packages)) {
						($log_level >> $INFO) && print "INFO Successfully installed the following packages:\n  - " . join("\n  - ", @install_packages) . "\n";
						$syncds_update = $UPDATE_TROPS_SUCCESSFUL;
					} else {
						($log_level >> $ERROR) && print "ERROR Unable to install the following packages:\n  - " . join("\n  - ", @install_packages) . "\n";
					}
				} elsif (scalar(@install_packages) == 0) {
					($log_level >> $INFO) && print "INFO All of the required packages are installed.\n";
				}
			} else {
				($log_level >> $ERROR) && print "ERROR Not all of the required packages are available in the configured yum repo(s)!\n";
			}
		} else {
			if ($script_mode == $REPORT) {
				($log_level >> $INFO) && print "INFO All required packages are installed.\n";
			} else {
				($log_level >> $TRACE) && print "TRACE All required packages are installed.\n";
			}
		}
	}
	else {
		($log_level >> $FATAL) && print "FATAL Error getting package list from Traffic Ops!\n";
		exit 1;
	}
}

sub set_chkconfig {
	my $service = shift;
	my $run_level = shift;
	my $setting = shift;
	
	if (!defined($service) || !defined($run_level) || !defined($setting)) {
		die("Please supply a service, run level (0-6) and setting, in that order");
	} elsif ($run_level !~ m/^[0-6]$/) {
		die("Please supply a numeric run level (0-6)");
	}
	
	my $command = "/sbin/chkconfig --level $run_level $service $setting";
	my $output = `$command 2>&1`;
	
	chomp($output);
	
	($log_level >> $TRACE) && print "TRACE $command returned $?, output: $output\n";
	
	if ($? == 0) {
		return(1);
	} else {
		return(0);
	}
}

sub chkconfig_matches {
	my $service = shift || die("Please supply a service");
	my $service_settings = shift || die("Please supply a chkconfig string to verify");
	
	($log_level >> $TRACE) && print "TRACE Checking whether ${service}'s chkconfig output matches $service_settings.\n";
	
	my $command = "/sbin/chkconfig --list $service";
	my $output = `$command 2>&1`;
	chomp($output);
	
	if ($? == 0) {
		if ($output =~ m/^$service\s+$service_settings$/) {
			($log_level >> $INFO) && print "INFO chkconfig output for $service matches $service_settings.\n";
			return(1);
		} else {
			($log_level >> $ERROR) && print "ERROR chkconfig output for $service does not match what we expect...\n";
			($log_level >> $TRACE) && print "TRACE $output != $service_settings.\n";
			return(0);
		}
	} else {
		($log_level >> $ERROR) && print "ERROR $command returned non-zero ($?), output: $output.\n";
		
		return(0);	
	}
}

sub process_chkconfig {
	my $host_name = shift;
	my $tm_host = shift;
	
	my $proceed = 0;
	my $url = "$tm_host/ort/$host_name/chkconfig";
	my $result = &curl_me($url);
	
	if (defined($result) && $result ne "" && $result !~ m/^\d{3}$/) {
		my @chkconfig_list = @{decode_json($result)};
		
		for my $chkconfig (@chkconfig_list) {
			if (package_installed($chkconfig->{"name"})) {
				if (!chkconfig_matches($chkconfig->{"name"}, $chkconfig->{"value"})) {
					if ($script_mode == $BADASS || $script_mode == $INTERACTIVE) {
						my $fixit = 0;
						
						if ($script_mode == $INTERACTIVE) {
							if (get_answer("Are you sure you would like to correct chkconfig for $chkconfig->{name}?")) {
								$fixit = 1;
							}
						} else {
							$fixit = 1;
						}
						
						if ($fixit) {
							my (@levels) = split(/\s+/, $chkconfig->{"value"});
							
							if (scalar(@levels) == 7) {
								($log_level >> $TRACE) && print "TRACE $chkconfig->{name}: Split chkconfig into " . join(", ", @levels) . "\n";
								
								for my $level (@levels) {
									my ($run_level, $setting) = split(/:/, $level);
									
									if (defined($run_level) && defined($setting)) {
										($log_level >> $TRACE) && print "TRACE $chkconfig->{name}: Setting run level $run_level to $setting\n";
										
										if (!set_chkconfig($chkconfig->{"name"}, $run_level, $setting)) {
											($log_level >> $ERROR) && print "ERROR $chkconfig->{name}: Unable to set run level $run_level to $setting!\n";	
										}
									} else {
										($log_level >> $ERROR) && print "ERROR $chkconfig->{name}: $level is not what we expected!\n";
									}	
								}
								
								if (chkconfig_matches($chkconfig->{"name"}, $chkconfig->{"value"})) {
									($log_level >> $INFO) && print "INFO Successfully set chkconfig for $chkconfig->{name}.\n";
								} else {
									($log_level >> $ERROR) && print "FATAL Unable to set chkconfig values for $chkconfig->{name}!\n";
								}
							} else {
								($log_level >> $ERROR) && print "ERROR $chkconfig->{name}: $chkconfig->{value} is not what we expected!\n";
							}
						}
					} elsif ($script_mode == $REPORT) {
						($log_level >> $INFO) && print "INFO chkconfig for $chkconfig->{name} DOES NOT MATCH $chkconfig->{value}.\n";
					}
				} else {
					if ($script_mode == $REPORT) {
						($log_level >> $INFO) && print "INFO chkconfig for $chkconfig->{name} matches $chkconfig->{value}.\n";
					} else {
						($log_level >> $TRACE) && print "TRACE chkconfig for $chkconfig->{name} matches $chkconfig->{value}.\n";
					}
				}
			} else {
				($log_level >> $ERROR) && print "ERROR $chkconfig->{name} is not installed!\n";
			}
		}
	} else {
		($log_level >> $ERROR) && print "ERROR No chkconfig parameters returned.\n";
	}
}

sub get_answer {
	my $question = shift || die("Please supply a question");
	
	my $answer = "";
	
	while ($answer !~ /^(y|n)$/i) {
		($log_level >> $INFO) && print "INFO $question [Y/n]: ";
		$answer = <STDIN>;
		chomp($answer);
	}
	
	if ($answer =~ /^y$/i) {
		return(1);
	} else {
		return(0);
	}
}

sub start_restart_services {
	#### Start ATS
	if (package_installed("trafficserver")) {
		($log_level >> $DEBUG) && print "DEBUG trafficserver is installed.\n";
		$ats_running = &start_service("trafficserver");
		if ($ats_running == $START_SUCCESSFUL) {
			$traffic_line_needed = 0;
			($log_level >> $DEBUG) && print "DEBUG trafficserver was just started, no need to run $TRAFFIC_LINE -x.\n";
		}
		elsif ($ats_running == $START_FAILED) {
			$traffic_line_needed = 0;
			($log_level >> $DEBUG) && print "DEBUG trafficserver failed to start, running $TRAFFIC_LINE -x will also fail.\n";
		}
		elsif ($ats_running == $START_NOT_ATTEMPTED) {
			($log_level >> $DEBUG) && print "DEBUG trafficserver was not attempted to be started.\n";
		}
	}

	#### Advanced ATS processing
	if ($ats_running == $ALREADY_RUNNING && $traffic_line_needed && !$trafficserver_restart_needed ) {
		if ($script_mode == $REPORT) {
			($log_level >> $ERROR) && print "ERROR ATS configuration has changed. '$TRAFFIC_LINE -x' needs to be run.\n";	
		}
		elsif ($script_mode == $BADASS || $script_mode == $SYNCDS) {
			($log_level >> $ERROR) && print "ERROR ATS configuration has changed. Running '$TRAFFIC_LINE -x' now.\n";
			&run_traffic_line();
		}
		elsif ($script_mode == $INTERACTIVE) {
			my $select = 'n';
			($log_level >> $ERROR) && print "ERROR ATS configuration has changed. '$TRAFFIC_LINE -x' needs to be run. Should I do that now? (Y/[n]):";
			$select = <STDIN>;
			chomp($select);
			if ($select =~ m/Y/) {
				&run_traffic_line();
				($log_level >> $DEBUG) && print "DEBUG traffic_line run successful.\n";
				if ($syncds_update == $UPDATE_TROPS_NEEDED) {
					$syncds_update = $UPDATE_TROPS_SUCCESSFUL;
				}
			}
			else {
				($log_level >> $ERROR) && print "ERROR ATS configuration has changed. '$TRAFFIC_LINE -x' was not run.\n"; 
				if ($syncds_update == $UPDATE_TROPS_NEEDED) {
					($log_level >> $ERROR) && print "ERROR $TRAFFIC_LINE -x was not run, so Traffic Ops was not updated!\n"; 
					$syncds_update = $UPDATE_TROPS_FAILED;
				}
			}
		}
	}
	elsif ($traffic_line_needed && ($ats_running == $START_FAILED || $ats_running == $START_NOT_ATTEMPTED)) {
		($log_level >> $ERROR) && print "ERROR ATS configuration has changed. The new config will be picked up the next time ATS is started.\n";	
		if ($syncds_update == $UPDATE_TROPS_NEEDED) {
			($log_level >> $ERROR) && print "ERROR $TRAFFIC_LINE -x was not run, but Traffic Ops is being updated anyway.\n"; 
			$syncds_update = $UPDATE_TROPS_SUCCESSFUL;
		}
	}
	elsif ($ats_running && $trafficserver_restart_needed) {
		if ($script_mode == $REPORT) {
			($log_level >> $ERROR) && print "ERROR ATS configuration has changed, trafficserver needs to be restarted (service trafficserver restart).\n";	
		}
		elsif ($script_mode == $INTERACTIVE) {
			my $select = 'n';
			($log_level >> $ERROR) && print "ERROR ATS configuration has changed, trafficserver needs to be restarted. Should I do that now? (Y/[n]):";	
			$select = <STDIN>;
			chomp($select);
			if ($select =~ m/Y/) {
				my $result = &restart_service("trafficserver");	
			}
			else {
				($log_level >> $ERROR) && print "ERROR ATS configuration has changed, but trafficserver was not restarted.\n"; 
			}
		}
		elsif ($script_mode == $BADASS) {
			($log_level >> $ERROR) && print "ERROR ATS configuration has changed, trafficserver needs to be restarted.\n";	
			my $result = &restart_service("trafficserver");	
		}
	}
	#### End processing ATS
	
	#### Start teakd
	if (package_installed("teakd")) {
		($log_level >> $DEBUG) && print "DEBUG teakd is installed.\n";
		$teakd_running = &start_service("teakd");
		# Do something here in the future.
	}

}

sub run_sysctl_p {

	if ($script_mode == $INTERACTIVE) {
		my $select = 'n';
		($log_level >> $ERROR) && print "ERROR sysctl configuration has changed. 'sysctl -p' needs to be run. Should I do that now? (Y/[n]):";
		$select = <STDIN>;
		chomp($select);
		if ($select =~ m/Y/) {
			my $out = `sysctl -p 2>&1`;
			my $return = &check_output($out);
			if (!$return) {
				($log_level >> $DEBUG) && print "DEBUG sysctl -p run successful.\n";
			}
			else {
				($log_level >> $ERROR) && print "ERROR sysctl -p failed.\n";
			}
		}
		else {
			($log_level >> $ERROR) && print "ERROR sysctl configuration has changed. 'sysctl -p' was not run.\n"; 
		}
	}
	elsif ($script_mode == $BADASS) {
		my $out = `sysctl -p 2>&1`;
		my $return = &check_output($out);
		if (!$return) {
			($log_level >> $DEBUG) && print "DEBUG sysctl -p run successful.\n";
		}
		else {
			($log_level >> $ERROR) && print "ERROR sysctl -p failed.\n";
		}
	}
}

sub validate_result {

	my $url = ${$_[0]};
	my $result = ${$_[1]};

	if ($result =~ m/^\d{3}$/) {
		($log_level >> $ERROR) && print "ERROR Result from curling $url is HTTP $result!\n";
		return 0;
	}

	my $size = length($result);
	if ($size == 0) {
		($log_level >> $ERROR) && print "ERROR URL: $url returned empty!\n";
		return 0;
	}
	elsif ($size < 125) {
		($log_level >> $WARN) && print "WARN URL: $url returned only the header.\n";
		return 1;
	}
	else {
		($log_level >> $DEBUG) && print "DEBUG URL: $url returned $size bytes.\n";
		return 1;
	}
}

sub set_url {
	my $filename = shift;
	my $filepath = $cfg_file_tracker->{$filename}->{'location'};
	my $file = $filepath . "/" . $filename;

	if ( $filename ne "regex_revalidate.config" ) {
		return "$traffic_ops_host\/genfiles\/view\/$hostname_short\/$filename";
	}
	else {
		return "$traffic_ops_host\/Trafficserver-Snapshots\/$my_cdn_name\/$filename";
	}
}

sub scrape_unencode_text {
	my $text = shift;

	(my @file_lines) = split(/\n/, $text);
	my @lines;
	
	foreach my $line (@file_lines) {
		($log_level >> $TRACE) && print "TRACE Line from cfg file in TrOps:\t$line\n";
		$line =~ s/\s+/ /g;
		$line =~ s/(^\s+|\s+$)//g;
		$line =~ s/amp\;//g;
		$line =~ s/\&gt\;/\>/g;
		$line =~ s/\&lt\;/\</g;
		chomp($line); 
		next if ( $line =~ m/^$/ );

		push(@lines, $line);
	}

	return \@lines;
}

sub can_read_write_file {

	my $filename = shift;

	my $filepath = $cfg_file_tracker->{$filename}->{'location'};
	my $file = $filepath . "/" . $filename;

	my $username = $ENV{LOGNAME} || $ENV{USER} || getpwuid($<);
	($log_level >> $TRACE) && print "TRACE User to validate $file against: $username\n";

	if ( -z $file ) {
		($log_level >> $ERROR) && print "ERROR $file has size=0!\n";
		$cfg_file_tracker->{$filename}->{'audit_failed'}++;
		return 0;
	}

	if ( !-R $file ) {
		($log_level >> $ERROR) && print "ERROR $file is not readable by $username!\n";
		$cfg_file_tracker->{$filename}->{'audit_failed'}++;
		return 0;
	}

	if ( !-W $file && $script_mode != $REPORT ) {
		($log_level >> $ERROR) && print "ERROR $file is not writable by $username!\n";
		$cfg_file_tracker->{$filename}->{'audit_failed'}++;
		return 0;
	}

	($log_level >> $TRACE) && print "TRACE RW perms okay for $filename!\n";
	return 1;
}

sub file_exists {

	my $filename = shift;
	my $filepath = $cfg_file_tracker->{$filename}->{'location'};
	my $file = $filepath . "/" . $filename;

	if ( !-e $file ) {
		($log_level >> $ERROR) && print "ERROR $filename does not exist!\n";
		$cfg_file_tracker->{$filename}->{'audit_failed'}++;
		return 0;
	}
	
	($log_level >> $TRACE) && print "TRACE $filename exists on disk.\n";
	return 1;

}

sub open_file_get_contents {

	my $file = shift;
	my @disk_file_lines;

	($log_level >> $DEBUG) && print "DEBUG Opening file from disk:\t$file.\n";
	open my $fh, '<', $file || (($log_level >> $ERROR) && print "ERROR Can't open $file: $!\n");
	
	while (<$fh>) {
		my $line = $_;
		$line =~ s/\s+/ /g;
		$line =~ s/(^\s+|\s+$)//g;
		chomp($line); 
		($log_level >> $TRACE) && print "TRACE Line from cfg file on disk:\t$line.\n";
		if ($line =~ m/^\#/ || $line =~ m/^$/ ) { 
			if ( ($line !~ m/DO NOT EDIT - Generated for / && $line !~ m/$header_comment/) && $line !~ m/12M NOTE\:/) {
				next; 
			}
		}
		push(@disk_file_lines, $line); 
	}
	close $fh;

	return \@disk_file_lines;
}

sub prereqs_ok {

	my $filename = shift;
	my $file_lines_ref = shift;

	if ($filename eq "plugin.config" || $filename eq "remap.config") {
		&check_plugins($filename, $file_lines_ref);
		if ($cfg_file_tracker->{$filename}->{'prereq_failed'}) {
			($log_level >> $ERROR) && print "ERROR Prereqs failed for $filename!\n";
			return 0;
		}
	}
	return 1;

}

sub diff_file_lines {

	my $cfg_file 		= shift;
	my @db_file_lines 	= @{ $_[0] };
	my @disk_file_lines = @{ $_[1] };

	my %db_file_lines 		= map { $_ => 1 } @db_file_lines;
	my %disk_file_lines 	= map { $_ => 1 } @disk_file_lines;

	my @db_lines_missing;
	my @disk_lines_missing;

    my $filepath = $cfg_file_tracker->{$cfg_file}->{'location'};
    my $file = $filepath . "/" . $cfg_file;

	foreach my $line ( @db_file_lines ) {
		($log_level >> $TRACE) && print "TRACE Line from TrOps: $line!\n";
		if (!exists $disk_file_lines{$line}) {
			#### Float compare
			if ($line =~ m/FLOAT/) {
				(my $disk_dum, my $disk_name, my $disk_type, my $disk_val) = split(/\s/, $line);
				foreach my $l ( keys %db_file_lines ) {
					(my $db_dum, my $db_name, my $db_type, my $db_val) = split(/\s/, $l);
					if ($db_name eq $disk_name && $db_type eq $disk_type) {
						if ( abs($disk_val - $db_val) > 0.00001 ) {
							push(@disk_lines_missing, $line);
						}
					}
				}
			}
			elsif ( ($line =~ m/DO NOT EDIT - Generated for / && $line =~ m/$header_comment/) || $line =~ m/12M NOTE\:/) {
				my $found_it = 0;
				foreach my $line_disk ( @disk_file_lines ) {
					if ( ($line =~ m/DO NOT EDIT - Generated for / && $line =~ m/$header_comment/) || $line =~ m/12M NOTE\:/) {
						$found_it++;
					}
				}
				if (!$found_it) {
					push(@disk_lines_missing, $line);
				}
			}
			else {
				push(@disk_lines_missing, $line);
			}
		}
	}
	foreach my $line ( @disk_file_lines ) {
		($log_level >> $TRACE) && print "TRACE Line from disk : $line!\n";
		if (!exists $db_file_lines{$line}) {
			#### Float compare
			if ($line =~ m/FLOAT/) {
				(my $db_dum, my $db_name, my $db_type, my $db_val) = split(/\s/, $line);
				foreach my $l ( @disk_file_lines ) {
					(my $disk_dum, my $disk_name, my $disk_type, my $disk_val) = split(/\s/, $l);
					if ($db_name eq $disk_name && $db_type eq $disk_type) {
						if ( abs($disk_val - $db_val) > 0.00001 ) {
							push(@db_lines_missing, $line);
						}
					}
				}
			}
			elsif ( ($line =~ m/DO NOT EDIT - Generated for / && $line =~ m/$header_comment/) || $line =~ m/12M NOTE\:/) {
				next;
			}
			else {
				push(@db_lines_missing, $line);
			}
		}
	}

	if ( scalar(@db_lines_missing) || scalar(@disk_lines_missing) ) {
		($log_level >> $ERROR) && print "ERROR Lines for $file from Traffic Ops do not match file on disk.\n";
	}	
	if ( scalar(@db_lines_missing) ) {
		my $line_count = scalar(@db_lines_missing);
		($log_level >> $DEBUG) && print "DEBUG $line_count lines are missing from file that is in Traffic Ops.\n";
		foreach my $line ( @db_lines_missing ) {
			($log_level >> $ERROR) && print "ERROR Config file $cfg_file line only on disk :\t$line\n";
		}

	}

	if ( scalar(@disk_lines_missing) ) {
		my $line_count = scalar(@disk_lines_missing);
		($log_level >> $DEBUG) && print "DEBUG $line_count lines are missing from file that is on disk.\n";
		foreach my $line ( @disk_lines_missing ) {
			($log_level >> $ERROR) && print "ERROR Config file $cfg_file line only in TrOps:\t$line\n";
		}

	}

	return ( \@db_lines_missing, \@disk_lines_missing );

}

sub validate_filename {

	my $filename = shift;

	if ($filename eq "") {
		($log_level >> $ERROR) && print "ERROR Config file name is empty!\n";
		$cfg_file_tracker->{$filename}->{'audit_failed'}++;
		return 0;
	}
	return 1;
}

sub backup_file {

	my $filename 	= shift;
	my $result_ref	= shift;
	
	my $result 	= ${$result_ref};
	my $filepath 	= $cfg_file_tracker->{$filename}->{'location'};
	my $file 	= $filepath . "/" . $filename;

	if ($script_mode != $REPORT) {
		my $bkp_dir;
		my $bkp_file;
		if (-e $file) {
			($log_level >> $ERROR) && print "ERROR Creating backup of file on disk for $filename.\n";
			$bkp_dir = $TMP_BASE . "/" . $unixtime . "/" . $cfg_file_tracker->{$filename}->{'service'} . "/config_bkp/";
			$bkp_file = $bkp_dir . $filename;
			&smart_mkdir($bkp_dir);
			($log_level >> $DEBUG) && print "DEBUG Backup file: $bkp_file.\n";
			$cfg_file_tracker->{$filename}->{'backup_from_disk'} = $bkp_file;
			system("/bin/cp $file $bkp_file");
		}
		else {
			($log_level >> $DEBUG) && print "DEBUG Config file: $file doesn't exist. No need to back up.\n";
		}
		($log_level >> $ERROR) && print "ERROR Creating backup of file in TrOps for $filename.\n";
		$bkp_dir = $TMP_BASE . "/" . $unixtime . "/" . $cfg_file_tracker->{$filename}->{'service'} . "/config_trops/";
		$bkp_file = $bkp_dir . $filename;
		&smart_mkdir($bkp_dir);
		($log_level >> $DEBUG) && print "DEBUG Backup file: $bkp_file.\n";
		$cfg_file_tracker->{$filename}->{'backup_from_trops'} = $bkp_file;
		open my $fh, '>', $bkp_file || die "Can't open $bkp_file for writing!\n";
		print $fh $result;
		chmod oct(644), $fh;
		chown $ats_uid, $ats_uid, $fh;
		close $fh;
	}
	return 0;
	
}

sub adv_processing_udev {

	my @db_file_lines = @{ $_[0] };
	
	($log_level >> $DEBUG) && print "DEBUG Entering advanced processing for 50-ats.rules.\n";
	foreach my $line50 ( @db_file_lines) {
		if ($line50 =~ m/KERNEL/ && $line50 =~ m/OWNER/) {
			(my $dev, my $should_own) = split (/,/, $line50);
			$dev =~ s/KERNEL\s*\=\=\s*//g; 		$dev =~ s/\"//g;
			$should_own =~ s/ OWNER\s*:?\=\s*//g;	$should_own =~ s/\"//g;

			my $dev_path = "/dev/$dev";
			my $dc = undef;

			next if ($should_own eq "root");

			my $ats_uid = `/usr/bin/id $should_own 2>&1`;

			if ($ats_uid =~ m/No such user/) { 
				($log_level >> $ERROR) && print "ERROR User: $should_own does not exist! Skipping future checks for $dev_path\n";
				next;
			}

			chomp($ats_uid);	$ats_uid =~ s/\((.*)$//g;	$ats_uid =~ s/uid\=//g;

			if (-e $dev_path) {
				($log_level >> $TRACE) && print "TRACE Found device in 50-ats.rules: $dev_path.\n";
				($dc,$dc,$dc,$dc,my $uid,$dc,$dc,$dc,$dc,$dc,$dc,$dc,$dc) = stat($dev_path);
				if ($uid != $ats_uid) {
					($log_level >> $ERROR) && print "ERROR Device $dev_path is owned by $uid, not $should_own ($ats_uid)\n";
				}
				(my @df_lines) = split(/\n/, `/bin/df`);
				foreach my $l (@df_lines) {
					if ($l =~ m/$dev_path/) {
						($log_level >> $FATAL) && print "FATAL Device /dev/$dev has an active partition and a file system!!\n";
					}
				}
			} 
			else {
				open(DEV, "ls /dev/* |") or ($log_level >> $FATAL) && print "FATAL Couldn't get /dev/ listing: $!\n";
				while (my $dnode = <DEV>) {
					next unless ($dnode =~ m!$dev_path!);

					chomp $dnode;
					next if ($dnode =~ m!/dev/sda[0-9]*!);

					($log_level >> $TRACE) && print "TRACE Found device in 50-ats.rules: $dnode.\n";
					($dc,$dc,$dc,$dc,my $uid,$dc,$dc,$dc,$dc,$dc,$dc,$dc,$dc) = stat($dnode);
					if ($uid != $ats_uid) {
						($log_level >> $ERROR) && print "ERROR Device $dnode is owned by $uid, not $should_own ($ats_uid)\n";
					}
					(my @df_lines) = split(/\n/, `/bin/df`);
					foreach my $l (@df_lines) {
						if ($l =~ m/$dnode/) {
							($log_level >> $FATAL) && print "FATAL Device /dev/$dev has an active partition and a file system!!\n";
						}
					}
				}
				close(DEV);
			}
		}
	} 
	return 0;
}

sub adv_processing_ssl {

	my @db_file_lines = @{ $_[0] };

	($log_level >> $DEBUG) && print "DEBUG Entering advanced processing for ssl_multicert.config.\n";
	foreach my $line ( @db_file_lines ) {
		($log_level >> $DEBUG) && print "DEBUG line in ssl_multicert.config from Traffic Ops: $line \n";
		if ($line =~ m/^\s*ssl_cert_name\=(.*)\s+ssl_key_name\=(.*)\s*$/) {
			push( @{$ssl_tracker->{'db_config'}}, { cert_name => $1, key_name => $2 } );	
		}
	}
	
	foreach my $keypair ( @{$ssl_tracker->{'db_config'}} ) {
		($log_level >> $DEBUG) && print "DEBUG Processing SSL key: " . $keypair->{'key_name'} . "\n";

		my $remap = $keypair->{'key_name'};
		$remap =~ s/\.key$//;

		my $url = $traffic_ops_host . "/api/1.1/deliveryservices/hostname/" . $remap . "/sslkeys.json";

		my $result = &curl_me( $url );
		if ($result =~ m/^\d{3}$/) {
			if ($script_mode == $REPORT) {
				($log_level >> $ERROR) && print "ERROR SSL URL: $url returned $result.\n";
				return 1;
			}
			else {
				($log_level >> $FATAL) && print "FATAL SSL URL: $url returned $result. Exiting.\n";
				exit 1;
			}
		}
		my $result_json = decode_json($result);
		
		my $ssl_key_base64 = $result_json->{'response'}->{'certificate'}->{'key'};	
		my $ssl_key = decode_base64($ssl_key_base64);
		my $ssl_cert_base64 = $result_json->{'response'}->{'certificate'}->{'crt'};	
		my $ssl_cert = decode_base64($ssl_cert_base64);
		($log_level >> $DEBUG) && print "DEBUG private key for $remap is:\n$ssl_key\n";
		($log_level >> $DEBUG) && print "DEBUG certificate for $remap is:\n$ssl_cert\n";
		
		$cfg_file_tracker->{ $keypair->{'key_name'} }->{'location'} = "/opt/trafficserver/etc/trafficserver/ssl/";
		$cfg_file_tracker->{ $keypair->{'key_name'} }->{'service'} = "trafficserver";
		$cfg_file_tracker->{ $keypair->{'key_name'} }->{'component'} = "SSL";
		$cfg_file_tracker->{ $keypair->{'key_name'} }->{'contents'} = $ssl_key;
		
		$cfg_file_tracker->{ $keypair->{'cert_name'} }->{'location'} = "/opt/trafficserver/etc/trafficserver/ssl/";
		$cfg_file_tracker->{ $keypair->{'cert_name'} }->{'service'} = "trafficserver";
		$cfg_file_tracker->{ $keypair->{'cert_name'} }->{'component'} = "SSL";
		$cfg_file_tracker->{ $keypair->{'cert_name'} }->{'contents'} = $ssl_cert;

	}
	return 0;		
}

{
	my $fh;
	sub check_only_copy_running {
		return if $fh;
		open $fh, '<', $0 or die $!; 

		unless (flock($fh, LOCK_EX|LOCK_NB)) {
			($log_level >> $FATAL) && print "FATAL $0 is already running. Exiting.\n";
			exit 1;
		} 
	}
}

<|MERGE_RESOLUTION|>--- conflicted
+++ resolved
@@ -25,11 +25,7 @@
 use Data::Dumper;
 
 $| = 1;	
-<<<<<<< HEAD
-my $script_version = "0.50e";
-=======
 my $script_version = "0.50g";
->>>>>>> 366453c5
 my $date = `/bin/date`; chomp($date);
 print "$date\nVersion of this script: $script_version\n";
 
