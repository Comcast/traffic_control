/*
 * Copyright 2015 Comcast Cable Communications Management, LLC
 *
 * Licensed under the Apache License, Version 2.0 (the "License");
 * you may not use this file except in compliance with the License.
 * You may obtain a copy of the License at
 *
 *     http://www.apache.org/licenses/LICENSE-2.0
 *
 * Unless required by applicable law or agreed to in writing, software
 * distributed under the License is distributed on an "AS IS" BASIS,
 * WITHOUT WARRANTIES OR CONDITIONS OF ANY KIND, either express or implied.
 * See the License for the specific language governing permissions and
 * limitations under the License.
 */

package com.comcast.cdn.traffic_control.traffic_monitor.config;

import java.util.HashMap;
import java.util.Iterator;
import java.util.Map;

import org.apache.log4j.Logger;
import org.apache.wicket.ajax.json.JSONException;
import org.apache.wicket.ajax.json.JSONObject;

public class Config implements java.io.Serializable {
	private static final Logger LOGGER = Logger.getLogger(Config.class);
	private static final long serialVersionUID = 1L;

	private JSONObject baseProps = new JSONObject();
	private JSONObject props = new JSONObject();
	private final JSONObject propDoc = new JSONObject();

	public Config() {

	}

	public Config(final JSONObject properties) {
		baseProps = properties;
		props = new JSONObject(baseProps, JSONObject.getNames(baseProps));
	}

	public void update(final JSONObject overlayJson) throws JSONException {
		if (overlayJson == null) {
			LOGGER.warn("Skipping NULL overlay");
			props = baseProps;
			return;
		}

		LOGGER.info("update, adding: " + overlayJson.toString(2));
		final JSONObject properties = new JSONObject(baseProps, JSONObject.getNames(baseProps));

		Iterator<String> names = overlayJson.keys();
		while (names.hasNext()) {
			String name = names.next();
			properties.put(name, overlayJson.get(name));
		}

		props = properties;
	}

	public JSONObject getConfigDoc() {
		return propDoc;
	}

	@SuppressWarnings("unchecked")
	public Map<String,String> getEffectiveProps() {
		final Iterator<String> keys = props.keys();
		final Map<String, String> effectiveProperties = new HashMap<String, String>();

		while (keys.hasNext()) {
			String key = keys.next();
			effectiveProperties.put(key, props.optString(key));
		}

		return effectiveProperties;
	}

	public String getString(final String key, final String defaultValue, final String description) {
		String value = props.has(key) ? props.optString(key) : defaultValue;
		updatePropertiesDoc(key, defaultValue, value, description, "propString");
		return value;
	}

	public Long getLong(final String key, final long defaultValue, final String description) {
		long value = props.has(key) ? props.optLong(key) : defaultValue;
		updatePropertiesDoc(key, defaultValue, value, description, "Long");
		return value;
	}

	public int getInt(final String key, final int defaultValue, final String description) {
		int value = props.has(key) ? props.optInt(key) : defaultValue;
		updatePropertiesDoc(key, defaultValue, value, description, "integer");
		return value;
	}

	public boolean getBool(final String key, final boolean defaultValue, final String description) {
		boolean value = props.has(key) ? props.optBoolean(key) : defaultValue;
		updatePropertiesDoc(key, defaultValue, value, description, "boolean");
		return value;
	}

	private void updatePropertiesDoc(final String key, final Object defaultValue, final Object value, final String description, final String type) {
		if (!propDoc.has(key)) {
			try {
				JSONObject json = new JSONObject().put("defaultValue", String.valueOf(defaultValue)).put("description", description).put("type", type);
				propDoc.put(key, json);
			} catch (JSONException e) {
				LOGGER.warn(e,e);
			}
		}

		try {
			String s = String.valueOf(String.valueOf(value));
			s = (key.toLowerCase().contains("password")) ? "**********" : s;
			propDoc.getJSONObject(key).put("value", s);
		} catch (JSONException e) {
			LOGGER.warn(e,e);
		}
	}
<<<<<<< HEAD
	public JSONObject getConfigDoc() {
		return propDoc;
	}
=======
>>>>>>> 4af3ce66
}<|MERGE_RESOLUTION|>--- conflicted
+++ resolved
@@ -104,7 +104,8 @@
 	private void updatePropertiesDoc(final String key, final Object defaultValue, final Object value, final String description, final String type) {
 		if (!propDoc.has(key)) {
 			try {
-				JSONObject json = new JSONObject().put("defaultValue", String.valueOf(defaultValue)).put("description", description).put("type", type);
+				String docDefaultValue = (defaultValue != null) ? String.valueOf(defaultValue) : "";
+				JSONObject json = new JSONObject().put("defaultValue", docDefaultValue).put("description", description).put("type", type);
 				propDoc.put(key, json);
 			} catch (JSONException e) {
 				LOGGER.warn(e,e);
@@ -119,10 +120,4 @@
 			LOGGER.warn(e,e);
 		}
 	}
-<<<<<<< HEAD
-	public JSONObject getConfigDoc() {
-		return propDoc;
-	}
-=======
->>>>>>> 4af3ce66
 }